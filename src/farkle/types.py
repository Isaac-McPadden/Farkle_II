<<<<<<< HEAD
from __future__ import annotations
=======
>>>>>>> 8f5bb116
"""Shared type aliases for the Farkle project.

This module centralizes a few simple ``TypeAlias`` definitions used across
the code base. ``Int64Array1D`` is provided as a convenience for NumPy arrays
of ``np.int64`` that are expected, by convention, to be one-dimensional.
"""

from __future__ import annotations

from typing import Tuple, TypeAlias

import numpy as np
import numpy.typing as npt

SixFaceCounts: TypeAlias = Tuple[int, int, int, int, int, int]  # counts for faces 1-6
FacesSequence: TypeAlias = Tuple[int, ...]  # ordered dice faces
Int64Array1D: TypeAlias = npt.NDArray[np.int64]  # 1-D array of 64-bit ints
DiceRoll: TypeAlias = list[int]<|MERGE_RESOLUTION|>--- conflicted
+++ resolved
@@ -1,7 +1,3 @@
-<<<<<<< HEAD
-from __future__ import annotations
-=======
->>>>>>> 8f5bb116
 """Shared type aliases for the Farkle project.
 
 This module centralizes a few simple ``TypeAlias`` definitions used across
