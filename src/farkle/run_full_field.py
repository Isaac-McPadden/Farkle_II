--- conflicted
+++ resolved
@@ -15,49 +15,6 @@
 import pandas as pd
 from scipy.stats import norm
 
-<<<<<<< HEAD
-=======
-# ────────── GLOBAL CONFIG ─────────────────────────────────────────
-PLAYERS = [2, 3, 4, 5, 6, 8, 10, 12]
-GRID = 8_160  # total strategies
-DELTA = 0.03  # abs lift to detect
-POWER = 0.95  # 1 – β
-Q_FDR = 0.02  # BH, two-sided
-GLOBAL_SEED = 0
-JOBS = None  # None → all logical cores
-BASE_OUT = Path(f"data/results_seed_{GLOBAL_SEED}")
-
-# pre-compute critical z-scores
-Z_ALPHA = norm.isf(Q_FDR / 2)  # two-sided BH
-Z_BETA = norm.isf(1 - POWER)  # power target
-
-
-def shuffles_required(n_players: int) -> int:
-    """Return observations/strategy (≡ shuffles) for given table size."""
-    p0 = 1 / n_players
-    var = p0 * (1 - p0) + (p0 + DELTA) * (1 - p0 - DELTA)
-    n = ((Z_ALPHA + Z_BETA) ** 2 * var) / (DELTA**2)
-    return ceil(n)
-
-
-# Seed 1 Global Config
-# # ────────── GLOBAL CONFIG ─────────────────────────────────────────
-# PLAYERS = [2, 3, 4, 5, 6, 8, 10, 12]
-# GRID = 8_160  # total strategies
-# DELTA = 0.03  # abs lift to detect
-# POWER = 0.95  # 1 – β
-# Q_FDR = 0.02  # BH, two-sided
-# GLOBAL_SEED = 42
-# JOBS = None  # None → all logical cores
-# BASE_OUT = Path("data/results_seed_42")
-# BASE_OUT.mkdir(parents=True, exist_ok=True)
-# # ------------------------------------------------------------------
-
-# # pre-compute critical z-scores
-# Z_ALPHA = norm.isf(Q_FDR / 2)  # two-sided BH
-# Z_BETA = norm.isf(1 - POWER)  # power target
-
->>>>>>> 5da37453
 
 def _concat_row_shards(out_dir: Path, n: int) -> None:
     """Combine row shard files and remove the temporary directory.
@@ -76,9 +33,6 @@
 
 
 def main():
-<<<<<<< HEAD
-    import farkle.run_tournament as rt  # required for main hook  # noqa: I001
-=======
     """Run tournaments for each table size defined in ``PLAYERS``.
 
     The function iterates over the configured ``PLAYERS`` list. For each
@@ -96,7 +50,6 @@
     """
 
     import farkle.run_tournament as tournament_mod  # required for main hook  # noqa: I001
->>>>>>> 5da37453
 
     # ────────── GLOBAL CONFIG ─────────────────────────────────────────
     PLAYERS = [2, 3, 4, 5, 6, 8, 10, 12]
@@ -142,13 +95,8 @@
         tournament_mod.NUM_SHUFFLES = nshuf  # type: ignore
 
         t0 = perf_counter()
-<<<<<<< HEAD
-        rt.run_tournament(
-            n_players=n,
-=======
         tournament_mod.run_tournament(
             n_players=n_players,
->>>>>>> 5da37453
             global_seed=GLOBAL_SEED,
             checkpoint_path=out_dir / f"{n_players}p_checkpoint.pkl",
             n_jobs=JOBS,
