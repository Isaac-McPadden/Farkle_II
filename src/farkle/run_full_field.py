#!/usr/bin/env python
"""
run_full_field.py  -  Phase-1 full-grid screen for all table sizes
   • BH FDR (two-sided) Q = 0.02   →  zα = Φ⁻¹(0.99) ≈ 2.326
   • Power               = 0.95    →  zβ = Φ⁻¹(0.05) ≈ 1.645
   • Detectable lift Δ   = 0.03     (3-percentage-point edge)
"""

import multiprocessing as mp
import shutil
from math import ceil
from pathlib import Path
from time import perf_counter

import pandas as pd
from scipy.stats import norm

# ────────── GLOBAL CONFIG ─────────────────────────────────────────
PLAYERS = [2, 3, 4, 5, 6, 8, 10, 12]
GRID = 8_160  # total strategies
DELTA = 0.03  # abs lift to detect
POWER = 0.95  # 1 – β
Q_FDR = 0.02  # BH, two-sided
GLOBAL_SEED = 0
JOBS = None  # None → all logical cores
BASE_OUT = Path(f"data/results_seed_{GLOBAL_SEED}")

# pre-compute critical z-scores
Z_ALPHA = norm.isf(Q_FDR / 2)  # two-sided BH
Z_BETA = norm.isf(1 - POWER)  # power target


def shuffles_required(n_players: int) -> int:
    """Return observations/strategy (≡ shuffles) for given table size."""
    p0 = 1 / n_players
    var = p0 * (1 - p0) + (p0 + DELTA) * (1 - p0 - DELTA)
    n = ((Z_ALPHA + Z_BETA) ** 2 * var) / (DELTA**2)
    return ceil(n)


# Seed 1 Global Config
# # ────────── GLOBAL CONFIG ─────────────────────────────────────────
# PLAYERS = [2, 3, 4, 5, 6, 8, 10, 12]
# GRID = 8_160  # total strategies
# DELTA = 0.03  # abs lift to detect
# POWER = 0.95  # 1 – β
# Q_FDR = 0.02  # BH, two-sided
# GLOBAL_SEED = 42
# JOBS = None  # None → all logical cores
# BASE_OUT = Path("data/results_seed_42")
# BASE_OUT.mkdir(parents=True, exist_ok=True)
# # ------------------------------------------------------------------

# # pre-compute critical z-scores
# Z_ALPHA = norm.isf(Q_FDR / 2)  # two-sided BH
# Z_BETA = norm.isf(1 - POWER)  # power target


def _concat_row_shards(out_dir: Path, n: int) -> None:
    """Combine row shard files and remove the temporary directory."""
    row_dir = out_dir / f"{n}p_rows"
    files = sorted(row_dir.glob("*.parquet"))
    if not files:
        return
    df = pd.concat([pd.read_parquet(f) for f in files], ignore_index=True)
    df.to_parquet(out_dir / f"{n}p_rows.parquet")
    shutil.rmtree(row_dir, ignore_errors=True)


def main():
    import farkle.run_tournament as rt  # required for main hook  # noqa: I001
<<<<<<< HEAD

    # ────────── GLOBAL CONFIG ─────────────────────────────────────────
    PLAYERS = [2, 3, 4, 5, 6, 8, 10, 12]
    GRID = 8_160  # total strategies
    DELTA = 0.03  # abs lift to detect
    POWER = 0.95  # 1 – β
    Q_FDR = 0.02  # BH, two-sided
    GLOBAL_SEED = 0
    JOBS = None  # None → all logical cores
    BASE_OUT = Path(f"data/results_seed_{GLOBAL_SEED}")
    BASE_OUT.mkdir(parents=True, exist_ok=True)
    # ------------------------------------------------------------------

    # pre-compute critical z-scores
    Z_ALPHA = norm.isf(Q_FDR / 2)  # two-sided BH
    Z_BETA = norm.isf(1 - POWER)  # power target

    def shuffles_required(n_players: int) -> int:
        """Return observations/strategy (≡ shuffles) for given table size."""
        p0 = 1 / n_players
        var = p0 * (1 - p0) + (p0 + DELTA) * (1 - p0 - DELTA)
        n = ((Z_ALPHA + Z_BETA) ** 2 * var) / (DELTA**2)
        return ceil(n)
=======

    BASE_OUT.mkdir(parents=True, exist_ok=True)
>>>>>>> 40401d4a

    mp.set_start_method("spawn", force=True)

    for n in PLAYERS:
        nshuf = shuffles_required(n)
        gps = GRID // n  # games per shuffle
        ngames = nshuf * gps

        out_dir = BASE_OUT / f"{n}_players"
        (out_dir).mkdir(parents=True, exist_ok=True)

        print(
            f"▶ {n:>2}-player  |  {nshuf:>7,} shuffles  "
            f"{gps:>5} gps  →  {ngames / 1e6:5.2f} M games",
            flush=True,
        )

        t0 = perf_counter()
        rt.run_tournament(
            n_players=n,
            global_seed=GLOBAL_SEED,
            checkpoint_path=out_dir / f"{n}p_checkpoint.pkl",
            n_jobs=JOBS,
            collect_metrics=True,
            row_output_directory=out_dir / f"{n}p_rows",
            num_shuffles=nshuf,
        )
        dt = perf_counter() - t0
        print(f"✅ finished {n}-player in {dt/60:5.1f} min\n", flush=True)
        _concat_row_shards(out_dir, n)
    print("🏁  All table sizes completed.")


if __name__ == "__main__":
    # run: python -m farkle.run_full_field
    main()<|MERGE_RESOLUTION|>--- conflicted
+++ resolved
@@ -69,7 +69,6 @@
 
 def main():
     import farkle.run_tournament as rt  # required for main hook  # noqa: I001
-<<<<<<< HEAD
 
     # ────────── GLOBAL CONFIG ─────────────────────────────────────────
     PLAYERS = [2, 3, 4, 5, 6, 8, 10, 12]
@@ -93,10 +92,6 @@
         var = p0 * (1 - p0) + (p0 + DELTA) * (1 - p0 - DELTA)
         n = ((Z_ALPHA + Z_BETA) ** 2 * var) / (DELTA**2)
         return ceil(n)
-=======
-
-    BASE_OUT.mkdir(parents=True, exist_ok=True)
->>>>>>> 40401d4a
 
     mp.set_start_method("spawn", force=True)
 
