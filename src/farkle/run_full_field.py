#!/usr/bin/env python
"""
run_full_field.py  -  Phase-1 full-grid screen for all table sizes
   • BH FDR (two-sided) Q = 0.02   →  zα = Φ⁻¹(0.99) ≈ 2.326
   • Power               = 0.95    →  zβ = Φ⁻¹(0.05) ≈ 1.645
   • Detectable lift Δ   = 0.03     (3-percentage-point edge)
"""

import multiprocessing as mp
import shutil
from math import ceil
from pathlib import Path
from time import perf_counter

import pandas as pd
from scipy.stats import norm

# ────────── GLOBAL CONFIG ─────────────────────────────────────────
PLAYERS = [2, 3, 4, 5, 6, 8, 10, 12]
GRID = 8_160  # total strategies
DELTA = 0.03  # abs lift to detect
POWER = 0.95  # 1 – β
Q_FDR = 0.02  # BH, two-sided
GLOBAL_SEED = 0
JOBS = None  # None → all logical cores
BASE_OUT = Path(f"data/results_seed_{GLOBAL_SEED}")

# pre-compute critical z-scores
Z_ALPHA = norm.isf(Q_FDR / 2)  # two-sided BH
Z_BETA = norm.isf(1 - POWER)  # power target


def shuffles_required(n_players: int) -> int:
    """Return observations/strategy (≡ shuffles) for given table size."""
    p0 = 1 / n_players
    var = p0 * (1 - p0) + (p0 + DELTA) * (1 - p0 - DELTA)
    n = ((Z_ALPHA + Z_BETA) ** 2 * var) / (DELTA**2)
    return ceil(n)


# Seed 1 Global Config
# # ────────── GLOBAL CONFIG ─────────────────────────────────────────
# PLAYERS = [2, 3, 4, 5, 6, 8, 10, 12]
# GRID = 8_160  # total strategies
# DELTA = 0.03  # abs lift to detect
# POWER = 0.95  # 1 – β
# Q_FDR = 0.02  # BH, two-sided
# GLOBAL_SEED = 42
# JOBS = None  # None → all logical cores
# BASE_OUT = Path("data/results_seed_42")
# BASE_OUT.mkdir(parents=True, exist_ok=True)
# # ------------------------------------------------------------------

# # pre-compute critical z-scores
# Z_ALPHA = norm.isf(Q_FDR / 2)  # two-sided BH
# Z_BETA = norm.isf(1 - POWER)  # power target


def _concat_row_shards(out_dir: Path, n: int) -> None:
    """Combine row shard files and remove the temporary directory.

    If no shard files are found the function simply returns without
    writing anything. Reading/writing parquet requires ``pyarrow`` to be
    installed.
    """
    row_dir = out_dir / f"{n}p_rows"
    files = sorted(row_dir.glob("*.parquet"))
    if not files:
        return
    df = pd.concat([pd.read_parquet(f) for f in files], ignore_index=True)
    df.to_parquet(out_dir / f"{n}p_rows.parquet")
    shutil.rmtree(row_dir, ignore_errors=True)


def main():
<<<<<<< HEAD
    """Run tournaments for each table size defined in ``PLAYERS``.

    The function iterates over the configured ``PLAYERS`` list. For each
    table size it computes the number of required shuffles, runs
    :func:`run_tournament` with those parameters and finally merges any
    parquet shards produced by the workers into a single file.

    Parameters
    ----------
    None

    Returns
    -------
    None
    """

    import farkle.run_tournament as tournament_mod  # required for main hook  # noqa: I001
=======
    import farkle.run_tournament as rt  # required for main hook  # noqa: I001
>>>>>>> d5b63ddd

    # ────────── GLOBAL CONFIG ─────────────────────────────────────────
    PLAYERS = [2, 3, 4, 5, 6, 8, 10, 12]
    GRID = 8_160  # total strategies
    DELTA = 0.03  # abs lift to detect
    POWER = 0.95  # 1 – β
    Q_FDR = 0.02  # BH, two-sided
    GLOBAL_SEED = 0
    JOBS = None  # None → all logical cores
    BASE_OUT = Path(f"data/results_seed_{GLOBAL_SEED}")
    BASE_OUT.mkdir(parents=True, exist_ok=True)
    # ------------------------------------------------------------------

    # pre-compute critical z-scores
    Z_ALPHA = norm.isf(Q_FDR / 2)  # two-sided BH
    Z_BETA = norm.isf(1 - POWER)  # power target

    def shuffles_required(n_players: int) -> int:
        """Return observations/strategy (≡ shuffles) for given table size."""
        p0 = 1 / n_players
        var = p0 * (1 - p0) + (p0 + DELTA) * (1 - p0 - DELTA)
        n = ((Z_ALPHA + Z_BETA) ** 2 * var) / (DELTA**2)
        return ceil(n)

    mp.set_start_method("spawn", force=True)

    for n_players in PLAYERS:
        nshuf = shuffles_required(n_players)
        gps = GRID // n_players  # games per shuffle
        ngames = nshuf * gps

        out_dir = BASE_OUT / f"{n_players}_players"
        (out_dir).mkdir(parents=True, exist_ok=True)

        print(
            f"▶ {n_players:>2}-player  |  {nshuf:>7,} shuffles  "
            f"{gps:>5} gps  →  {ngames / 1e6:5.2f} M games",
            flush=True,
        )

<<<<<<< HEAD
        # fresh module copy for clean monkey-patch
        tournament_mod = importlib.reload(tournament_mod)
        tournament_mod.NUM_SHUFFLES = nshuf  # type: ignore

        t0 = perf_counter()
        tournament_mod.run_tournament(
            n_players=n_players,
=======
        t0 = perf_counter()
        rt.run_tournament(
            n_players=n,
>>>>>>> d5b63ddd
            global_seed=GLOBAL_SEED,
            checkpoint_path=out_dir / f"{n_players}p_checkpoint.pkl",
            n_jobs=JOBS,
            collect_metrics=True,
<<<<<<< HEAD
            row_output_directory=out_dir / f"{n_players}p_rows",
=======
            row_output_directory=out_dir / f"{n}p_rows",
            num_shuffles=nshuf,
>>>>>>> d5b63ddd
        )
        dt = perf_counter() - t0
        print(f"✅ finished {n_players}-player in {dt/60:5.1f} min\n", flush=True)
        _concat_row_shards(out_dir, n_players)
    print("🏁  All table sizes completed.")


if __name__ == "__main__":
    # run: python -m farkle.run_full_field
    main()<|MERGE_RESOLUTION|>--- conflicted
+++ resolved
@@ -73,7 +73,6 @@
 
 
 def main():
-<<<<<<< HEAD
     """Run tournaments for each table size defined in ``PLAYERS``.
 
     The function iterates over the configured ``PLAYERS`` list. For each
@@ -91,9 +90,6 @@
     """
 
     import farkle.run_tournament as tournament_mod  # required for main hook  # noqa: I001
-=======
-    import farkle.run_tournament as rt  # required for main hook  # noqa: I001
->>>>>>> d5b63ddd
 
     # ────────── GLOBAL CONFIG ─────────────────────────────────────────
     PLAYERS = [2, 3, 4, 5, 6, 8, 10, 12]
@@ -134,7 +130,6 @@
             flush=True,
         )
 
-<<<<<<< HEAD
         # fresh module copy for clean monkey-patch
         tournament_mod = importlib.reload(tournament_mod)
         tournament_mod.NUM_SHUFFLES = nshuf  # type: ignore
@@ -142,21 +137,11 @@
         t0 = perf_counter()
         tournament_mod.run_tournament(
             n_players=n_players,
-=======
-        t0 = perf_counter()
-        rt.run_tournament(
-            n_players=n,
->>>>>>> d5b63ddd
             global_seed=GLOBAL_SEED,
             checkpoint_path=out_dir / f"{n_players}p_checkpoint.pkl",
             n_jobs=JOBS,
             collect_metrics=True,
-<<<<<<< HEAD
             row_output_directory=out_dir / f"{n_players}p_rows",
-=======
-            row_output_directory=out_dir / f"{n}p_rows",
-            num_shuffles=nshuf,
->>>>>>> d5b63ddd
         )
         dt = perf_counter() - t0
         print(f"✅ finished {n_players}-player in {dt/60:5.1f} min\n", flush=True)
