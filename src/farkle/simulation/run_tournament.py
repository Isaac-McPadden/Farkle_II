# src/farkle/run_tournament.py
"""Parallel Monte-Carlo tournament driver.

This version keeps the original fast win-count loop used in the unit tests but
adds optional collection of richer statistics. When enabled the worker
processes accumulate running sums and sum-of-squares for a small set of metrics
so that per-strategy means and variances can be computed without storing every
row.  A parquet dump of all rows can also be requested via --row-dir.
"""

from __future__ import annotations

import contextlib
import logging
import multiprocessing as mp
import pickle
import time
from collections import Counter, defaultdict
from concurrent.futures import ProcessPoolExecutor, as_completed
from dataclasses import dataclass
from functools import partial
from os import getpid
from pathlib import Path
from typing import Any, Callable, Dict, List, Mapping, Sequence, Tuple, cast

import numpy as np
import pyarrow as pa
import pyarrow.parquet as pq

from farkle.simulation.simulation import _play_game, generate_strategy_grid
from farkle.simulation.strategies import ThresholdStrategy
<<<<<<< HEAD
from farkle.utils.logging import setup_info_logging, setup_warning_logging
=======
>>>>>>> b72a47cd

log = logging.getLogger(__name__)

# ---------------------------------------------------------------------------
# Configuration constants (patched by tests/CLI)
# ---------------------------------------------------------------------------
NUM_SHUFFLES: int = 5_907  # BH-power calculation for default
# Default result of NUM_SHUFFLES * games_per_shuffle is 9_640_224 games total

# Counting metrics in pkl file
DESIRED_SEC_PER_CHUNK: int = 10
CKPT_EVERY_SEC: int = 30

# Full game data capture in parquet rows
ROW_QUEUE_MAX = 2_000  # limit back-pressure
ROW_BUFFER    = 50_000  # parquet rows per shard

# ---------------------------------------------------------------------------
# Dataclass configuration
# ---------------------------------------------------------------------------


@dataclass
class TournamentConfig:
    """Runtime configuration for :func:`run_tournament`."""

    n_players: int = 5
    num_shuffles: int = NUM_SHUFFLES
    desired_sec_per_chunk: int = DESIRED_SEC_PER_CHUNK
    ckpt_every_sec: int = CKPT_EVERY_SEC

    @property
    def games_per_shuffle(self) -> int:
        return 8_160 // self.n_players


# metric fields tracked per winning strategy
METRIC_LABELS: Tuple[str, ...] = (
    "winning_score",
    "n_rounds",
    "winner_farkles",
    "winner_rolls",
    "winner_highest_turn",
    "winner_smart_five_uses",
    "winner_n_smart_five_dice",
    "winner_smart_one_uses",
    "winner_n_smart_one_dice",
    "winner_hot_dice",
)


def _row_writer(queue: mp.Queue, row_out_dir: Path) -> None:
    """Explicit row writing function to properly handle
    memory usage.

    Args:
        queue (mp.Queue): The multiprocessor Queue of interest
        out_dir (Path): _description_
    """
    row_out_dir.mkdir(parents=True, exist_ok=True)
    buffer, shard = [], 0
    while True:
        item = queue.get()
        if item is None:  # poison pill
            break
        buffer.append(item)
        if len(buffer) >= ROW_BUFFER:
            pq.write_table(pa.Table.from_pylist(buffer),
                           row_out_dir/f"rows_{shard:06d}.parquet")
            shard += 1
            buffer.clear()
    if buffer:
        pq.write_table(pa.Table.from_pylist(buffer),
                       row_out_dir/f"rows_{shard:06d}.parquet")


def _extract_winner_metrics(row: Mapping[str, Any], winner: str) -> List[int]:
    """Return the metric vector for the winning player."""

    return [
        row["winning_score"],
        row["n_rounds"],
        row[f"{winner}_farkles"],
        row[f"{winner}_rolls"],
        row[f"{winner}_highest_turn"],
        row[f"{winner}_smart_five_uses"],
        row[f"{winner}_n_smart_five_dice"],
        row[f"{winner}_smart_one_uses"],
        row[f"{winner}_n_smart_one_dice"],
        row[f"{winner}_hot_dice"],
    ]


# ---------------------------------------------------------------------------
# Worker state and helpers
# ---------------------------------------------------------------------------


@dataclass(slots=True)
class WorkerState:
    strats: list[ThresholdStrategy]
    cfg: TournamentConfig
    row_q: mp.Queue | None


_STATE: WorkerState | None = None


def _init_worker(
    strategies: Sequence[ThresholdStrategy],
    config: TournamentConfig,
    row_queue: mp.Queue | None
) -> None:
    """Initialise per-process state."""

    global _STATE
    if 8_160 % config.n_players != 0:
        raise ValueError("n_players must divide 8,160")
    _STATE = WorkerState(list(strategies), config, row_queue)


# ---------------------------------------------------------------------------
# Shuffle-level helpers
# ---------------------------------------------------------------------------


def _play_one_shuffle(
    seed: int, *, collect_rows: bool = False
) -> Tuple[
    Counter[str],
    Dict[str, Dict[str, float]],
    Dict[str, Dict[str, float]],
    List[Dict[str, Any]],
]:
    """Play all games for one shuffle and aggregate the results."""

    state = _STATE
    assert state is not None

    rng = np.random.default_rng(seed)
    perm = rng.permutation(len(state.strats))
    game_seeds = rng.integers(0, 2**32 - 1, size=state.cfg.games_per_shuffle)

    wins: Counter[str] = Counter()
    sums: Dict[str, Dict[str, float]] = {m: defaultdict(float) for m in METRIC_LABELS}
    sq_sums: Dict[str, Dict[str, float]] = {m: defaultdict(float) for m in METRIC_LABELS}
    rows: List[Dict[str, Any]] = []

    offset = 0
    for gseed in game_seeds.tolist():
        idxs = perm[offset : offset + state.cfg.n_players].tolist()
        offset += state.cfg.n_players

        row = _play_game(int(gseed), [state.strats[i] for i in idxs])
        winner = row.get("winner_seat") or row.get("winner")
        strat_repr = row[f"{winner}_strategy"]
        metrics = _extract_winner_metrics(row, winner)   # pyright: ignore[reportArgumentType]
        wins[strat_repr] += 1
        for label, value in zip(METRIC_LABELS, metrics, strict=True):
            sums[label][strat_repr] += value
            sq_sums[label][strat_repr] += value * value
        if collect_rows:
            rows.append({"game_seed": int(gseed), **row})

    return wins, sums, sq_sums, rows


# Legacy helper retained for unit tests --------------------------------------


def _play_shuffle(seed: int) -> Counter[str]:
    """Compatibility wrapper returning only win counts for one shuffle."""

    wins, _, _, _ = _play_one_shuffle(seed, collect_rows=False)
    return wins


def _run_chunk(shuffle_seed_batch: Sequence[int]) -> Counter[str]:
    """Play a batch of shuffles and tally wins.

    Parameters
    ----------
    shuffle_seed_batch : Sequence[int]
        RNG seeds for each shuffle processed by this worker.

    Returns
    -------
    collections.Counter[str]
        Mapping of strategy strings to win counts for the batch.
    """

    total: Counter[str] = Counter()
    for sd in shuffle_seed_batch:
        log.info("Shuffle %s started", sd)
        try:
            result = _play_shuffle(int(sd))
        except Exception:
            log.error("Shuffle %s failed", sd, exc_info=True)
            raise
        else:
            state = _STATE
            games = state.cfg.games_per_shuffle if state is not None else 0
            log.info("Shuffle %s finished: %d games", sd, games)
            total.update(result)
    return total


# Rich metrics variant -------------------------------------------------------


def _run_chunk_metrics(
    shuffle_seed_batch: Sequence[int],
    *,
    collect_rows: bool = False,
    row_dir: Path | None = None,
) -> Tuple[
    Counter[str],
    Dict[str, Dict[str, float]],
    Dict[str, Dict[str, float]],
]:
    """Play shuffles and accumulate metrics.

    Parameters
    ----------
    shuffle_seed_batch : Sequence[int]
        RNG seeds for each shuffle in this batch.
    collect_rows : bool, default False
        If ``True`` return and optionally persist full per-game rows.
    row_dir : Path | None, default None
        Directory used to write parquet files when ``collect_rows`` is ``True``.

    Returns
    -------
    tuple
        ``(wins, sums, square_sums)`` where each element aggregates the
        respective values over the batch.

    Side Effects
    ------------
    *Queue mode* - rows are pushed to a dedicated writer process via
    ``WorkerState.row_q``.
    *Fallback mode* - if no queue is set, each shuffle is flushed to its own
    Parquet shard inside ``row_dir``.
    """

    wins_total: Counter[str] = Counter()
    sums_total: Dict[str, Dict[str, float]] = {m: defaultdict(float) for m in METRIC_LABELS}
    sq_total: Dict[str, Dict[str, float]] = {m: defaultdict(float) for m in METRIC_LABELS}

    for seed in shuffle_seed_batch:
        log.info("Shuffle %s started", seed)
        try:
            w, s, sq, rows = _play_one_shuffle(int(seed), collect_rows=collect_rows)
        except Exception:
            log.error("Shuffle %s failed", seed, exc_info=True)
            raise
        else:
            state = _STATE
            assert state is not None
            log.info("Shuffle %s finished: %d games", seed, state.cfg.games_per_shuffle)
            wins_total.update(w)
        for label in METRIC_LABELS:
            for k, v in s[label].items():
                sums_total[label][k] += v
            for k, v in sq[label].items():
                sq_total[label][k] += v
                
        if collect_rows and _STATE is not None and _STATE.row_q is not None:
            for r in rows:
                _STATE.row_q.put(r)
        elif row_dir is not None:  # no queue → write a shard locally
            out = row_dir / f"rows_{getpid()}_{seed}.parquet"
            pq.write_table(pa.Table.from_pylist(rows), out)
        
        # free memory for this shuffle
        rows.clear()

    return wins_total, sums_total, sq_total


# ---------------------------------------------------------------------------
# Utility helpers
# ---------------------------------------------------------------------------


def _measure_throughput(
    sample_strategies: Sequence[ThresholdStrategy],
    sample_games: int = 2_000,
    seed: int = 0,
) -> float:
    """Quick benchmark returning games processed per second."""

    rng = np.random.default_rng(seed)
    seeds = rng.integers(0, 2**32 - 1, size=sample_games)
    start = time.perf_counter()
    for gs in seeds.tolist():
        _play_game(int(gs), sample_strategies)
    return sample_games / (time.perf_counter() - start)


def _save_checkpoint(
    path: Path,
    wins: Counter[str],
    sums: Mapping[str, Mapping[str, float]] | None,
    sq_sums: Mapping[str, Mapping[str, float]] | None,
) -> None:
    """Pickle the current aggregates to path."""

    payload: Dict[str, Any] = {"win_totals": wins}
    if sums is not None and sq_sums is not None:
        payload["metric_sums"] = sums
        payload["metric_square_sums"] = sq_sums
    path.write_bytes(pickle.dumps(payload, protocol=pickle.HIGHEST_PROTOCOL))


# ---------------------------------------------------------------------------
# Public API
# ---------------------------------------------------------------------------


def run_tournament(
    *,
    config: TournamentConfig | None = None,
    n_players: int | None = None,
    global_seed: int = 0,
    checkpoint_path: Path | str = "checkpoint.pkl",
    n_jobs: int | None = None,
    collect_metrics: bool = False,
    row_output_directory: Path | None = None,  # None if --row-dir omitted
    metric_chunk_directory: Path | None = None,
    num_shuffles: int = NUM_SHUFFLES,
) -> None:
    """Run a multi-process Monte-Carlo Farkle tournament.

    Parameters
    ----------
    config : TournamentConfig, optional
        Encapsulates all tunable constants (number of players, shuffle count,
        checkpoint cadence, etc.). If ``None`` a default instance is created
        from the module-level constants.
    n_players : int | None, optional
        Deprecated override for ``config.n_players``. If provided it replaces
        the value inside ``config`` for this run.
    global_seed : int, default 0
        Seed for the master RNG that generates per-shuffle seeds -- make this
        different to obtain a fresh tournament.
    checkpoint_path : str | pathlib.Path, default "checkpoint.pkl"
        Location for periodic checkpoint pickles. Parent directories are
        created automatically.
    n_jobs : int | None, default None
        Worker processes to spawn. ``None`` lets
        :class:`~concurrent.futures.ProcessPoolExecutor` decide
        (usually ``os.cpu_count()``).
    collect_metrics : bool, default False
        If ``True``, per-strategy means/variances for several game metrics are
        accumulated in addition to raw win counts.
    row_output_directory : pathlib.Path | None, default None
        When supplied, every worker writes complete per-game rows to this
        directory as Parquet files (requires *pyarrow*).
    metric_chunk_directory : pathlib.Path | None, default None
        Persist per-chunk metric aggregates to this directory instead of
        keeping them all in memory.

    Notes
    -----
    *Old keyword arguments such as ``num_shuffles`` and ``ckpt_every_sec`` are
    now fields of :class:`TournamentConfig`. Provide a custom config if you need
    to override them.*

    Side Effects
    ------------
    Creates/updates ``checkpoint_path`` and, if ``row_output_directory`` is
    given, a set of Parquet files containing raw game rows. When
    ``metric_chunk_directory`` is set, per-chunk metric aggregates are also
    written there.
    """
    strategies, _ = generate_strategy_grid()  # 8_160 strategies

    cfg = config or TournamentConfig()
    if n_players is not None:
        cfg.n_players = n_players
    if num_shuffles != cfg.num_shuffles:
        cfg.num_shuffles = num_shuffles
    if cfg.n_players < 2:
        raise ValueError("n_players must be ≥2")
    if 8_160 % cfg.n_players != 0:
        raise ValueError("n_players must divide 8,160")

    games_per_sec = _measure_throughput(strategies[: cfg.n_players])
    shuffles_per_chunk = max(
        1,
        int(cfg.desired_sec_per_chunk * games_per_sec // cfg.games_per_shuffle),
    )

    master_rng = np.random.default_rng(global_seed)
    shuffle_seeds = master_rng.integers(0, 2**32 - 1, size=cfg.num_shuffles).tolist()
    chunks = [
        shuffle_seeds[i : i + shuffles_per_chunk]
        for i in range(0, cfg.num_shuffles, shuffles_per_chunk)
    ]


    win_totals: Counter[str] = Counter()
    metric_sums: Dict[str, Dict[str, float]] | None
    metric_sq_sums: Dict[str, Dict[str, float]] | None
    if metric_chunk_directory is None:
        metric_sums = {m: defaultdict(float) for m in METRIC_LABELS}
        metric_sq_sums = {m: defaultdict(float) for m in METRIC_LABELS}
    else:
        metric_sums = None
        metric_sq_sums = None

    ckpt_path = Path(checkpoint_path)
    ckpt_path.parent.mkdir(parents=True, exist_ok=True)
    last_ckpt = time.perf_counter()

    collect_rows = row_output_directory is not None
    if collect_rows:
        assert row_output_directory is not None
        row_output_directory.mkdir(parents=True, exist_ok=True)

    if metric_chunk_directory is not None:
        metric_chunk_directory.mkdir(parents=True, exist_ok=True)
    
    context = mp.get_context("spawn")
    row_queue = writer = None
    if collect_rows and row_output_directory is not None:
        row_queue  = context.Queue(maxsize=ROW_QUEUE_MAX)
        writer = context.Process(
            target=_row_writer,
            args=(row_queue, row_output_directory),
            daemon=True,
        )
        writer.start()

    if collect_metrics or collect_rows:
        chunk_fn: Callable[[Sequence[int]], object] = partial(
            _run_chunk_metrics, collect_rows=collect_rows, row_dir=row_output_directory
        )
    else:
        chunk_fn = _run_chunk

    try:
        with ProcessPoolExecutor(
            max_workers=n_jobs,
            initializer=_init_worker,
            initargs=(strategies, cfg, row_queue),
        ) as pool:
            futures = {pool.submit(chunk_fn, c): c for c in chunks}

            for done, fut in enumerate(as_completed(futures), 1):
                # drop the original chunk list to free memory while keeping the key
                futures[fut] = None
                result = fut.result()
                if collect_metrics or collect_rows:
                    wins, sums, sqs = cast(
                        Tuple[Counter[str], Dict[str, Dict[str, float]], Dict[str, Dict[str, float]]],
                        result,
                    )
                    win_totals.update(wins)
                    if metric_chunk_directory is not None:
                        chunk_path = metric_chunk_directory / f"metrics_{done:06d}.pkl"
                        payload = {
                            "metric_sums": sums,
                            "metric_square_sums": sqs,
                        }
                        chunk_path.write_bytes(
                            pickle.dumps(payload, protocol=pickle.HIGHEST_PROTOCOL)
                        )
                    else:
                        assert metric_sums is not None and metric_sq_sums is not None
                        for label in METRIC_LABELS:
                            for k, v in sums[label].items():
                                metric_sums[label][k] += v
                            for k, v in sqs[label].items():
                                metric_sq_sums[label][k] += v
                else:
                    win_totals.update(cast(Counter[str], result))

                now = time.perf_counter()
                if now - last_ckpt >= cfg.ckpt_every_sec:
                    _save_checkpoint(
                        ckpt_path,
                        win_totals,
                        None
                        if metric_chunk_directory is not None
                        else (metric_sums if collect_metrics or collect_rows else None),
                        None
                        if metric_chunk_directory is not None
                        else (metric_sq_sums if collect_metrics or collect_rows else None),
                    )
                    log.info(
                        "checkpoint … %d/%d chunks, %d games",
                        done,
                        len(chunks),
                        sum(win_totals.values()),
                    )
                    last_ckpt = now

        if metric_chunk_directory is not None and (collect_metrics or collect_rows):
            metric_sums = {m: defaultdict(float) for m in METRIC_LABELS}
            metric_sq_sums = {m: defaultdict(float) for m in METRIC_LABELS}
            for path in sorted(metric_chunk_directory.glob("metrics_*.pkl")):
                data = pickle.loads(path.read_bytes())
                sums = data["metric_sums"]
                sqs = data["metric_square_sums"]
                for label in METRIC_LABELS:
                    for k, v in sums[label].items():
                        metric_sums[label][k] += v
                    for k, v in sqs[label].items():
                        metric_sq_sums[label][k] += v
    
    finally:
        # Ensure row shards are flushed even on tiny runs
        if 'row_queue' in locals() and row_queue is not None:
            with contextlib.suppress(Exception): 
                row_queue.put(None)
        if 'writer' in locals() and writer is not None:
            with contextlib.suppress(Exception): 
                writer.join(timeout=10)

    _save_checkpoint(
        ckpt_path,
        win_totals,
        metric_sums if (collect_metrics or collect_rows) else None,
        metric_sq_sums if (collect_metrics or collect_rows) else None,
    )
    log.info("finished - %d games", sum(win_totals.values()))


# ---------------------------------------------------------------------------
# Command line entry point
# ---------------------------------------------------------------------------

<|MERGE_RESOLUTION|>--- conflicted
+++ resolved
@@ -29,10 +29,8 @@
 
 from farkle.simulation.simulation import _play_game, generate_strategy_grid
 from farkle.simulation.strategies import ThresholdStrategy
-<<<<<<< HEAD
-from farkle.utils.logging import setup_info_logging, setup_warning_logging
-=======
->>>>>>> b72a47cd
+
+# from farkle.utils.logging import setup_info_logging, setup_warning_logging
 
 log = logging.getLogger(__name__)
 
@@ -567,3 +565,68 @@
 # Command line entry point
 # ---------------------------------------------------------------------------
 
+
+# def main() -> None:
+#     mp.set_start_method("spawn", force=True)
+
+#     p = argparse.ArgumentParser(description="Run a Monte-Carlo Farkle tournament")
+#     p.add_argument("--seed", type=int, default=0, help="global RNG seed")
+#     p.add_argument("--checkpoint", type=Path, default="checkpoint.pkl", help="pickle output")
+#     p.add_argument("--jobs", type=int, default=None, help="worker processes")
+#     p.add_argument("--ckpt-sec", type=int, default=CKPT_EVERY_SEC, help="seconds between saves")
+#     p.add_argument(
+#         "--metrics",
+#         action="store_true",
+#         help="collect per-strategy means/variances",
+#     )
+#     p.add_argument(
+#         "--num-shuffles",
+#         type=int,
+#         default=NUM_SHUFFLES,
+#         help="number of shuffles to simulate",
+#     )
+#     p.add_argument(
+#         "--row-dir",
+#         type=Path,
+#         metavar="DIR",
+#         help="write full per-game rows to DIR as parquet",
+#     )
+#     p.add_argument(
+#         "--metric-chunk-dir",
+#         type=Path,
+#         metavar="DIR",
+#         help="write per-chunk metric aggregates to DIR",
+#     )
+#     p.add_argument(
+#         "--log_level",
+#         choices=["DEBUG", "INFO", "WARNING"],
+#         default="INFO",
+#         help="logging verbosity",
+#     )
+#     args = p.parse_args()
+
+#     cfg = TournamentConfig(
+#         num_shuffles=NUM_SHUFFLES,
+#         desired_sec_per_chunk=DESIRED_SEC_PER_CHUNK,
+#         ckpt_every_sec=args.ckpt_sec,
+#     )
+
+#     if args.log_level == "INFO":
+#         setup_info_logging()
+#     else:
+#         setup_warning_logging()
+
+#     run_tournament(
+#         config=cfg,
+#         global_seed=args.seed,
+#         checkpoint_path=args.checkpoint,
+#         n_jobs=args.jobs,
+#         collect_metrics=args.metrics,
+#         row_output_directory=args.row_dir,
+#         metric_chunk_directory=args.metric_chunk_dir,
+#         num_shuffles=args.num_shuffles,
+#     )
+
+
+# if __name__ == "__main__":  # pragma: no cover
+#     main()