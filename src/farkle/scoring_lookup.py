# src/farkle/scoring_lookup.py  – Numba- & cache-ready
"""Evaluate Farkle dice rolls using Numba accelerated routines.

This module exposes the key functions :func:`_evaluate_nb`,
:func:`evaluate`, :func:`score_roll`, and
:func:`build_score_lookup_table` for scoring rolls or generating a
lookup table.  Inputs are 6-tuples of counts whose elements are
non‐negative and sum to at most six.
"""

from __future__ import annotations

from functools import lru_cache
from itertools import combinations_with_replacement
from typing import Sequence, Tuple

import numba as nb
import numpy as np

from farkle.types import Int64Array1D, SixFaceCounts

# ---------------------------------------------------------------------------
# 0.  Low-level helpers  (all *nopython*-safe)
# ---------------------------------------------------------------------------


@nb.njit(cache=True)
def _straight(ctr: Int64Array1D) -> Tuple[int, int]:
    """Return the straight bonus if every face appears once.

    Args:
        ctr: Array of counts for faces one through six.

    Returns:
        (1500, 6) when ctr equals [1, 1, 1, 1, 1, 1].
        Otherwise (0, 0).
    """
    return (1500, 6) if np.all(ctr == 1) else (0, 0)


@nb.njit(cache=True)
def _three_pairs(ctr: Int64Array1D) -> Tuple[int, int]:
    """Detect the *three pairs* pattern.

    Args:
        ctr: Array of counts for faces one through six.

    Returns:
        A tuple (1500, 6) when ctr contains exactly three
        different pairs, otherwise (0, 0).
    """
    pairs = (ctr == 2).sum()
    return (1500, 6) if pairs == 3 else (0, 0)


@nb.njit(cache=True)
def _two_triplets(ctr: Int64Array1D) -> Tuple[int, int]:
    """Detect the *two triplets* pattern.

    Args:
        ctr: Array of counts for faces one through six.

    Returns:
        (2500, 6) when ctr contains two distinct three-of-a-kind
        groups, otherwise (0, 0).
    """
    trips = (ctr == 3).sum()
    return (2500, 6) if trips == 2 else (0, 0)


@nb.njit(cache=True)
def _four_kind_plus_pair(ctr: Int64Array1D) -> Tuple[int, int]:
    """Check for four of a kind together with a separate pair.

    Args:
        ctr: Array of counts for faces one through six.

    Returns:
        (1500, 6) if ctr contains a four-of-a-kind and a
        different pair, otherwise (0, 0).
    """
    return (1500, 6) if 4 in ctr and 2 in ctr else (0, 0)


@nb.njit(cache=True)
def _apply_sets(ctr: Int64Array1D) -> tuple[int, int]:
    """Score and consume any n-of-a-kind groups.

    Parameters
    ----------
    ctr:
        Array of counts for faces one through six. Modified in-place.

    Returns
    -------
    tuple[int, int]
        Additional (score, used) from all qualifying sets.
    """
    score_add = 0
    used_add = 0
    for face in range(6):
        n = ctr[face]
        if n >= 3:
            if n == 3:
                pts = 300 if face == 0 else (face + 1) * 100
            elif n == 4:
                pts = 1000
            elif n == 5:
                pts = 2000
            else:  # n == 6
                pts = 3000
            score_add += pts
            used_add += n
            ctr[face] = 0
    return score_add, used_add


# ---------------------------------------------------------------------------
# 1.  Master evaluator (Numba core + pure-Python wrapper)
# ---------------------------------------------------------------------------


@nb.njit(cache=True)
def _evaluate_nb(
    c1: int,
    c2: int,
    c3: int,
    c4: int,
    c5: int,
    c6: int,
) -> tuple[int, int, int, int]:
    """Score a roll purely within Numba.

    Args:
        c1, c2, c3, c4, c5, c6: Number of dice showing each face value
            from 1 through 6.

    Returns:
        A tuple (score, used, single_fives, single_ones) where
        score is the total points, used is the number of dice that
        contribute to that score and the last two elements report how many
        lone fives and ones remain.
    """
    # ---- convert inputs to fixed array -----------------------------------
    ctr = np.array([c1, c2, c3, c4, c5, c6], dtype=np.int64)
    score = used = 0

    # ---- special 6-dice patterns ----------------------------------------
    pts, ud = _straight(ctr)
    if pts:
        return pts, ud, 0, 0
    pts, ud = _three_pairs(ctr)
    if pts:
        return pts, ud, 0, 0
    pts, ud = _two_triplets(ctr)
    if pts:
        return pts, ud, 0, 0
    pts, ud = _four_kind_plus_pair(ctr)
    if pts:
        return pts, ud, 0, 0

    # ---- n-of-a-kind sets -------------------------------------------------
    pts, ud = _apply_sets(ctr)
    score += pts
    used += ud

    # ---- leftover singles (only 1s and 5s score) -------------------------
    lone_ones = ctr[0]
    lone_fives = ctr[4]
    score += lone_ones * 100 + lone_fives * 50
    used += lone_ones + lone_fives
    return score, used, lone_fives, lone_ones


# ---------------------------------------------------------------------------
# 2.  Thin Python shims (hashable → JIT core → cached)
# ---------------------------------------------------------------------------


@lru_cache(maxsize=4096)
def evaluate(counts: SixFaceCounts) -> tuple[int, int, int, int]:
    """Score a counts tuple via the JIT compiled core.

    The function is intentionally defensive – invalid input should raise a
    :class:`ValueError` rather than yielding nonsensical results.

    Args:
        counts: A 6-tuple giving the number of dice showing each face. The
            tuple must consist of six non-negative integers whose sum does not
            exceed six.

    Returns:
        (score, used, single_fives, single_ones) in the same format as
        :func:`_evaluate_nb`.
    """
<<<<<<< HEAD

=======
>>>>>>> 34426bfe
    if len(counts) != 6:
        raise ValueError("counts must contain exactly six values")
    if not all(isinstance(c, int) for c in counts):
        raise TypeError(f"non-integers in {counts!r}")
    if any(c < 0 for c in counts):
        raise ValueError(f"negative count in {counts!r}")
    if sum(counts) > 6:
        raise ValueError(f"more than six dice specified: {counts!r}")
<<<<<<< HEAD

=======
>>>>>>> 34426bfe
    return _evaluate_nb(*counts)


def score_roll(roll: Sequence[int]) -> tuple[int, int]:
    """Score a roll given as a list of faces.

    Args:
        roll: Sequence of integers in ``[1, 6]`` representing the dice.
            The sequence may contain at most six values.

    Returns:
        A ``(score, used_dice)`` tuple describing the total points scored
        and how many dice contributed to the score.

    Raises:
        ValueError: If ``roll`` contains values outside ``[1, 6]`` or has
        more than six elements.
    """
    if len(roll) > 6:
        raise ValueError("roll cannot contain more than six dice")
    if any(d < 1 or d > 6 for d in roll):
        raise ValueError(f"invalid die face in {roll!r}")

    key = (
        roll.count(1),
        roll.count(2),
        roll.count(3),
        roll.count(4),
        roll.count(5),
        roll.count(6),
    )
    pts, used, *_ = evaluate(key)
    return pts, used


# ---------------------------------------------------------------------------
# 3.  Pre-compute full lookup table (still ~56 k combos → 923 uniques)
# ---------------------------------------------------------------------------


def build_score_lookup_table() -> dict[SixFaceCounts, tuple[int, int, SixFaceCounts, int, int]]:
    """
    Fast O(1) table for any ≤6-dice roll.
    Loads pre-computed scores for every multiset of up to six dice.

    Inputs:
        None

    Returns:
        A dictionary mapping (c1, c2, c3, c4, c5, c6) tuples to
        (score, used, counts, single_fives, single_ones).  The
        first element is the total points for that combination and
        counts repeats the key so callers can keep a reference.
    """
    look: dict[
        tuple[int, int, int, int, int, int],
        tuple[int, int, tuple[int, int, int, int, int, int], int, int],
    ] = {}
    faces = range(1, 7)

    for n in range(1, 7):
        for multiset in combinations_with_replacement(faces, n):
            key = (
                multiset.count(1),
                multiset.count(2),
                multiset.count(3),
                multiset.count(4),
                multiset.count(5),
                multiset.count(6),
            )
            if key in look:  # skip duplicates (e.g. (2,2,2,5,5) permutes)
                continue
            score, used, sf, so = evaluate(key)
            look[key] = (score, used, key, sf, so)
    return look<|MERGE_RESOLUTION|>--- conflicted
+++ resolved
@@ -193,10 +193,6 @@
         (score, used, single_fives, single_ones) in the same format as
         :func:`_evaluate_nb`.
     """
-<<<<<<< HEAD
-
-=======
->>>>>>> 34426bfe
     if len(counts) != 6:
         raise ValueError("counts must contain exactly six values")
     if not all(isinstance(c, int) for c in counts):
@@ -205,10 +201,7 @@
         raise ValueError(f"negative count in {counts!r}")
     if sum(counts) > 6:
         raise ValueError(f"more than six dice specified: {counts!r}")
-<<<<<<< HEAD
-
-=======
->>>>>>> 34426bfe
+
     return _evaluate_nb(*counts)
 
 
