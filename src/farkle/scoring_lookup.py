# src/farkle/scoring_lookup.py  – Numba- & cache-ready
"""Evaluate Farkle dice rolls using Numba accelerated routines.

This module exposes the key functions :func:`_evaluate_nb`,
:func:`evaluate`, :func:`score_roll`, and
:func:`build_score_lookup_table` for scoring rolls or generating a
lookup table.  Inputs are 6-tuples of counts whose elements are
non‐negative and sum to at most six.
"""

from __future__ import annotations

from functools import lru_cache
from itertools import combinations_with_replacement
from typing import Sequence, Tuple

import numba as nb
import numpy as np

from farkle.types import Int64Array1D, SixFaceCounts

# ---------------------------------------------------------------------------
# 0.  Low-level helpers  (all *nopython*-safe)
# ---------------------------------------------------------------------------


@nb.njit(cache=True)
def _straight(ctr: Int64Array1D) -> Tuple[int, int]:
    """Return the straight bonus if every face appears once.

    Args:
        ctr: Array of counts for faces one through six.

    Returns:
        (1500, 6) when ctr equals [1, 1, 1, 1, 1, 1].
        Otherwise (0, 0).
    """
    return (1500, 6) if np.all(ctr == 1) else (0, 0)


@nb.njit(cache=True)
def _three_pairs(ctr: Int64Array1D) -> Tuple[int, int]:
    """Detect the *three pairs* pattern.

    Args:
        ctr: Array of counts for faces one through six.

    Returns:
        A tuple (1500, 6) when ctr contains exactly three
        different pairs, otherwise (0, 0).
    """
    pairs = (ctr == 2).sum()
    return (1500, 6) if pairs == 3 else (0, 0)


@nb.njit(cache=True)
def _two_triplets(ctr: Int64Array1D) -> Tuple[int, int]:
    """Detect the *two triplets* pattern.

    Args:
        ctr: Array of counts for faces one through six.

    Returns:
        (2500, 6) when ctr contains two distinct three-of-a-kind
        groups, otherwise (0, 0).
    """
    trips = (ctr == 3).sum()
    return (2500, 6) if trips == 2 else (0, 0)


@nb.njit(cache=True)
def _four_kind_plus_pair(ctr: Int64Array1D) -> Tuple[int, int]:
    """Check for four of a kind together with a separate pair.

    Args:
        ctr: Array of counts for faces one through six.

    Returns:
        (1500, 6) if ctr contains a four-of-a-kind and a
        different pair, otherwise (0, 0).
    """
    return (1500, 6) if 4 in ctr and 2 in ctr else (0, 0)


@nb.njit(cache=True)
def _apply_sets(ctr: Int64Array1D) -> tuple[int, int]:
    """Score and consume any n-of-a-kind groups.

    Parameters
    ----------
    ctr:
        Array of counts for faces one through six. Modified in-place.

    Returns
    -------
    tuple[int, int]
        Additional (score, used) from all qualifying sets.
    """
    score_add = 0
    used_add = 0
    for face in range(6):
        n = ctr[face]
        if n >= 3:
            if n == 3:
                pts = 300 if face == 0 else (face + 1) * 100
            elif n == 4:
                pts = 1000
            elif n == 5:
                pts = 2000
            else:  # n == 6
                pts = 3000
            score_add += pts
            used_add += n
            ctr[face] = 0
    return score_add, used_add


# ---------------------------------------------------------------------------
# 1.  Master evaluator (Numba core + pure-Python wrapper)
# ---------------------------------------------------------------------------


@nb.njit(cache=True)
def _evaluate_nb(
    c1: int,
    c2: int,
    c3: int,
    c4: int,
    c5: int,
    c6: int,
) -> tuple[int, int, int, int]:
    """Score a roll purely within Numba.

    Args:
        c1, c2, c3, c4, c5, c6: Number of dice showing each face value
            from 1 through 6.

    Returns:
        A tuple (score, used, single_fives, single_ones) where
        score is the total points, used is the number of dice that
        contribute to that score and the last two elements report how many
        lone fives and ones remain.
    """
    # ---- convert inputs to fixed array -----------------------------------
    ctr = np.array([c1, c2, c3, c4, c5, c6], dtype=np.int64)
    score = used = 0

    # ---- special 6-dice patterns ----------------------------------------
    pts, ud = _straight(ctr)
    if pts:
        return pts, ud, 0, 0
    pts, ud = _three_pairs(ctr)
    if pts:
        return pts, ud, 0, 0
    pts, ud = _two_triplets(ctr)
    if pts:
        return pts, ud, 0, 0
    pts, ud = _four_kind_plus_pair(ctr)
    if pts:
        return pts, ud, 0, 0

    # ---- n-of-a-kind sets -------------------------------------------------
    pts, ud = _apply_sets(ctr)
    score += pts
    used += ud

    # ---- leftover singles (only 1s and 5s score) -------------------------
    lone_ones = ctr[0]
    lone_fives = ctr[4]
    score += lone_ones * 100 + lone_fives * 50
    used += lone_ones + lone_fives
    return score, used, lone_fives, lone_ones


# ---------------------------------------------------------------------------
# 2.  Thin Python shims (hashable → JIT core → cached)
# ---------------------------------------------------------------------------


@lru_cache(maxsize=4096)
def evaluate(counts: SixFaceCounts) -> tuple[int, int, int, int]:
    """Score a counts tuple via the JIT compiled core.

    The function is intentionally defensive – invalid input should raise a
    :class:`ValueError` rather than yielding nonsensical results.

    Args:
        counts: A 6-tuple giving the number of dice showing each face. The
            tuple must consist of six non-negative integers whose sum does not
            exceed six.

    Returns:
        (score, used, single_fives, single_ones) in the same format as
        :func:`_evaluate_nb`.
    """
    if len(counts) != 6:
        raise ValueError("counts must contain exactly six values")
    if not all(isinstance(c, int) for c in counts):
        raise TypeError(f"non-integers in {counts!r}")
    if any(c < 0 for c in counts):
        raise ValueError(f"negative count in {counts!r}")
    if sum(counts) > 6:
        raise ValueError(f"more than six dice specified: {counts!r}")
<<<<<<< HEAD
=======

>>>>>>> cc8a36ff
    return _evaluate_nb(*counts)


def score_roll(roll: Sequence[int]) -> tuple[int, int]:
    """Score a roll given as a list of faces.

    Args:
        roll: Sequence of integers in ``[1, 6]`` representing the dice.
            The sequence may contain at most six values.

    Returns:
        A ``(score, used_dice)`` tuple describing the total points scored
        and how many dice contributed to the score.

    Raises:
        ValueError: If ``roll`` contains values outside ``[1, 6]`` or has
        more than six elements.
    """
    if len(roll) > 6:
        raise ValueError("roll cannot contain more than six dice")
    if any(d < 1 or d > 6 for d in roll):
        raise ValueError(f"invalid die face in {roll!r}")

    key = (
        roll.count(1),
        roll.count(2),
        roll.count(3),
        roll.count(4),
        roll.count(5),
        roll.count(6),
    )
    pts, used, *_ = evaluate(key)
    return pts, used


# ---------------------------------------------------------------------------
# 3.  Pre-compute full lookup table (still ~56 k combos → 923 uniques)
# ---------------------------------------------------------------------------


def build_score_lookup_table() -> dict[SixFaceCounts, tuple[int, int, SixFaceCounts, int, int]]:
    """
    Fast O(1) table for any ≤6-dice roll.
    Loads pre-computed scores for every multiset of up to six dice.

    Inputs:
        None

    Returns:
        A dictionary mapping (c1, c2, c3, c4, c5, c6) tuples to
        (score, used, counts, single_fives, single_ones).  The
        first element is the total points for that combination and
        counts repeats the key so callers can keep a reference.
    """
    look: dict[
        tuple[int, int, int, int, int, int],
        tuple[int, int, tuple[int, int, int, int, int, int], int, int],
    ] = {}
    faces = range(1, 7)

    for n in range(1, 7):
        for multiset in combinations_with_replacement(faces, n):
            key = (
                multiset.count(1),
                multiset.count(2),
                multiset.count(3),
                multiset.count(4),
                multiset.count(5),
                multiset.count(6),
            )
            if key in look:  # skip duplicates (e.g. (2,2,2,5,5) permutes)
                continue
            score, used, sf, so = evaluate(key)
            look[key] = (score, used, key, sf, so)
    return look<|MERGE_RESOLUTION|>--- conflicted
+++ resolved
@@ -201,10 +201,7 @@
         raise ValueError(f"negative count in {counts!r}")
     if sum(counts) > 6:
         raise ValueError(f"more than six dice specified: {counts!r}")
-<<<<<<< HEAD
-=======
-
->>>>>>> cc8a36ff
+
     return _evaluate_nb(*counts)
 
 
