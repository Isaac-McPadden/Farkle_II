# src/farkle/scoring_lookup.py  – Numba- & cache-ready
"""Evaluate Farkle dice rolls using Numba accelerated routines.

This module exposes the key functions :func:`_evaluate_nb`,
:func:`evaluate`, :func:`score_roll`, and
:func:`build_score_lookup_table` for scoring rolls or generating a
lookup table.  Inputs are 6-tuples of counts whose elements are
non‐negative and sum to at most six.
"""

from __future__ import annotations

from functools import lru_cache
from itertools import combinations_with_replacement
from typing import Sequence

import numba as nb
import numpy as np

from farkle.types import Int64Array1D, SixFaceCounts

# ---------------------------------------------------------------------------
# 0.  Low-level helpers  (all *nopython*-safe)
# ---------------------------------------------------------------------------


@nb.njit(cache=True)
def _straight(ctr: Int64Array1D) -> Tuple[int, int]:
    """Return the straight bonus if every face appears once.

    Args:
        ctr: Array of counts for faces one through six.

    Returns:
        (1500, 6) when ctr equals [1, 1, 1, 1, 1, 1].
        Otherwise (0, 0).
    """
    return (1500, 6) if np.all(ctr == 1) else (0, 0)


@nb.njit(cache=True)
def _three_pairs(ctr: Int64Array1D) -> Tuple[int, int]:
    """Detect the *three pairs* pattern.

    Args:
        ctr: Array of counts for faces one through six.

    Returns:
        A tuple (1500, 6) when ctr contains exactly three
        different pairs, otherwise (0, 0).
    """
    pairs = (ctr == 2).sum()
    return (1500, 6) if pairs == 3 else (0, 0)


@nb.njit(cache=True)
def _two_triplets(ctr: Int64Array1D) -> Tuple[int, int]:
    """Detect the *two triplets* pattern.

    Args:
        ctr: Array of counts for faces one through six.

    Returns:
        (2500, 6) when ctr contains two distinct three-of-a-kind
        groups, otherwise (0, 0).
    """
    trips = (ctr == 3).sum()
    return (2500, 6) if trips == 2 else (0, 0)


@nb.njit(cache=True)
def _four_kind_plus_pair(ctr: Int64Array1D) -> Tuple[int, int]:
    """Check for four of a kind together with a separate pair.

    Args:
        ctr: Array of counts for faces one through six.

    Returns:
        (1500, 6) if ctr contains a four-of-a-kind and a
        different pair, otherwise (0, 0).
    """
    return (1500, 6) if 4 in ctr and 2 in ctr else (0, 0)


@nb.njit(cache=True)
def _apply_sets(ctr: Int64Arr1D) -> tuple[int, int]:
    """Score and consume any n-of-a-kind groups.

    Parameters
    ----------
    ctr:
        Array of counts for faces one through six. Modified in-place.

    Returns
    -------
    tuple[int, int]
        Additional (score, used) from all qualifying sets.
    """
    score_add = 0
    used_add = 0
    for face in range(6):
        n = ctr[face]
        if n >= 3:
            if n == 3:
                pts = 300 if face == 0 else (face + 1) * 100
            elif n == 4:
                pts = 1000
            elif n == 5:
                pts = 2000
            else:  # n == 6
                pts = 3000
            score_add += pts
            used_add += n
            ctr[face] = 0
    return score_add, used_add


# ---------------------------------------------------------------------------
# 1.  Master evaluator (Numba core + pure-Python wrapper)
# ---------------------------------------------------------------------------


@nb.njit(cache=True)
def _evaluate_nb(
    c1: int,
    c2: int,
    c3: int,
    c4: int,
    c5: int,
    c6: int,
) -> tuple[int, int, int, int]:
    """Score a roll purely within Numba.

    Args:
        c1, c2, c3, c4, c5, c6: Number of dice showing each face value
            from 1 through 6.

    Returns:
        A tuple (score, used, single_fives, single_ones) where
        score is the total points, used is the number of dice that
        contribute to that score and the last two elements report how many
        lone fives and ones remain.
    """
    # ---- convert inputs to fixed array -----------------------------------
    ctr = np.array([c1, c2, c3, c4, c5, c6], dtype=np.int64)
    score = used = 0

    # ---- special 6-dice patterns ----------------------------------------
    pts, ud = _straight(ctr)
    if pts:
        return pts, ud, 0, 0
    pts, ud = _three_pairs(ctr)
    if pts:
        return pts, ud, 0, 0
    pts, ud = _two_triplets(ctr)
    if pts:
        return pts, ud, 0, 0
    pts, ud = _four_kind_plus_pair(ctr)
    if pts:
        return pts, ud, 0, 0

    # ---- n-of-a-kind sets -------------------------------------------------
    pts, ud = _apply_sets(ctr)
    score += pts
    used += ud

    # ---- leftover singles (only 1s and 5s score) -------------------------
    lone_ones = ctr[0]
    lone_fives = ctr[4]
    score += lone_ones * 100 + lone_fives * 50
    used += lone_ones + lone_fives
    return score, used, lone_fives, lone_ones


# ---------------------------------------------------------------------------
# 2.  Thin Python shims (hashable → JIT core → cached)
# ---------------------------------------------------------------------------


@lru_cache(maxsize=4096)
def evaluate(counts: SixFaceCounts) -> tuple[int, int, int, int]:
    """Score a counts tuple via the JIT compiled core.

    The function is intentionally defensive – invalid input should raise a
    :class:`ValueError` rather than yielding nonsensical results.

    Args:
        counts: A 6-tuple giving the number of dice showing each face. The
            tuple must consist of six non-negative integers whose sum does not
            exceed six.

    Returns:
        (score, used, single_fives, single_ones) in the same format as
        :func:`_evaluate_nb`.
    """
<<<<<<< HEAD
    if (
        len(counts) != 6
        or not all(isinstance(x, int) and x >= 0 for x in counts)
        or sum(counts) > 6
    ):
        raise ValueError(
            "counts must contain six non-negative integers totaling at most six"
        )
=======

    if len(counts) != 6:
        raise ValueError("counts must contain exactly six values")
    if not all(isinstance(c, int) for c in counts):
        raise TypeError(f"non-integers in {counts!r}")
    if any(c < 0 for c in counts):
        raise ValueError(f"negative count in {counts!r}")
    if sum(counts) > 6:
        raise ValueError(f"more than six dice specified: {counts!r}")
>>>>>>> 504cf99e
    return _evaluate_nb(*counts)


def score_roll(roll: Sequence[int]) -> tuple[int, int]:
    """Score a roll given as a list of faces.

    Args:
        roll: Sequence of integers in ``[1, 6]`` representing the dice.
            The sequence may contain at most six values.

    Returns:
        A ``(score, used_dice)`` tuple describing the total points scored
        and how many dice contributed to the score.

    Raises:
        ValueError: If ``roll`` contains values outside ``[1, 6]`` or has
        more than six elements.
    """
    if len(roll) > 6:
        raise ValueError("roll cannot contain more than six dice")
    if any(d < 1 or d > 6 for d in roll):
        raise ValueError(f"invalid die face in {roll!r}")

    key = (
        roll.count(1),
        roll.count(2),
        roll.count(3),
        roll.count(4),
        roll.count(5),
        roll.count(6),
    )
    pts, used, *_ = evaluate(key)
    return pts, used


# ---------------------------------------------------------------------------
# 3.  Pre-compute full lookup table (still ~56 k combos → 923 uniques)
# ---------------------------------------------------------------------------


def build_score_lookup_table() -> dict[SixFaceCounts, tuple[int, int, SixFaceCounts, int, int]]:
    """
    Fast O(1) table for any ≤6-dice roll.
    Loads pre-computed scores for every multiset of up to six dice.

    Inputs:
        None

    Returns:
        A dictionary mapping (c1, c2, c3, c4, c5, c6) tuples to
        (score, used, counts, single_fives, single_ones).  The
        first element is the total points for that combination and
        counts repeats the key so callers can keep a reference.
    """
    look: dict[
        tuple[int, int, int, int, int, int],
        tuple[int, int, tuple[int, int, int, int, int, int], int, int],
    ] = {}
    faces = range(1, 7)

    for n in range(1, 7):
        for multiset in combinations_with_replacement(faces, n):
            key = (
                multiset.count(1),
                multiset.count(2),
                multiset.count(3),
                multiset.count(4),
                multiset.count(5),
                multiset.count(6),
            )
            if key in look:  # skip duplicates (e.g. (2,2,2,5,5) permutes)
                continue
            score, used, sf, so = evaluate(key)
            look[key] = (score, used, key, sf, so)
    return look<|MERGE_RESOLUTION|>--- conflicted
+++ resolved
@@ -193,17 +193,6 @@
         (score, used, single_fives, single_ones) in the same format as
         :func:`_evaluate_nb`.
     """
-<<<<<<< HEAD
-    if (
-        len(counts) != 6
-        or not all(isinstance(x, int) and x >= 0 for x in counts)
-        or sum(counts) > 6
-    ):
-        raise ValueError(
-            "counts must contain six non-negative integers totaling at most six"
-        )
-=======
-
     if len(counts) != 6:
         raise ValueError("counts must contain exactly six values")
     if not all(isinstance(c, int) for c in counts):
@@ -212,7 +201,6 @@
         raise ValueError(f"negative count in {counts!r}")
     if sum(counts) > 6:
         raise ValueError(f"more than six dice specified: {counts!r}")
->>>>>>> 504cf99e
     return _evaluate_nb(*counts)
 
 
