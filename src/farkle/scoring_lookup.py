# src/farkle/scoring_lookup.py  – Numba- & cache-ready
"""Evaluate Farkle dice rolls using Numba accelerated routines.

This module exposes the key functions :func:`_evaluate_nb`,
:func:`evaluate`, :func:`score_roll`, and
:func:`build_score_lookup_table` for scoring rolls or generating a
lookup table.  Inputs are 6-tuples of counts whose elements are
non‐negative and sum to at most six.
"""

from __future__ import annotations

from functools import lru_cache
from itertools import combinations_with_replacement

import numba as nb
import numpy as np

from farkle.types import Counts6, Int64Arr1D

# ---------------------------------------------------------------------------
# 0.  Low-level helpers  (all *nopython*-safe)
# ---------------------------------------------------------------------------


@nb.njit(cache=True)
def _straight(ctr: Int64Arr1D) -> tuple[int, int]:
    """Return the straight bonus if every face appears once.

    Args:
        ctr: Array of counts for faces one through six.

    Returns:
        (1500, 6) when ctr equals [1, 1, 1, 1, 1, 1].
        Otherwise (0, 0).
    """
    return (1500, 6) if np.all(ctr == 1) else (0, 0)


@nb.njit(cache=True)
def _three_pairs(ctr: Int64Arr1D) -> tuple[int, int]:
    """Detect the *three pairs* pattern.

    Args:
        ctr: Array of counts for faces one through six.

    Returns:
        A tuple (1500, 6) when ctr contains exactly three
        different pairs, otherwise (0, 0).
    """
    pairs = (ctr == 2).sum()
    return (1500, 6) if pairs == 3 else (0, 0)


@nb.njit(cache=True)
def _two_triplets(ctr: Int64Arr1D) -> tuple[int, int]:
    """Detect the *two triplets* pattern.

    Args:
        ctr: Array of counts for faces one through six.

    Returns:
        (2500, 6) when ctr contains two distinct three-of-a-kind
        groups, otherwise (0, 0).
    """
    trips = (ctr == 3).sum()
    return (2500, 6) if trips == 2 else (0, 0)


@nb.njit(cache=True)
def _four_kind_plus_pair(ctr: Int64Arr1D) -> tuple[int, int]:
    """Check for four of a kind together with a separate pair.

    Args:
        ctr: Array of counts for faces one through six.

    Returns:
        (1500, 6) if ctr contains a four-of-a-kind and a
        different pair, otherwise (0, 0).
    """
    return (1500, 6) if 4 in ctr and 2 in ctr else (0, 0)


# ---------------------------------------------------------------------------
# 1.  Master evaluator (Numba core + pure-Python wrapper)
# ---------------------------------------------------------------------------


@nb.njit(cache=True)
def _evaluate_nb(
    c1: int,
    c2: int,
    c3: int,
    c4: int,
    c5: int,
    c6: int,
) -> tuple[int, int, int, int]:
    """Score a roll purely within Numba.

    Args:
        c1, c2, c3, c4, c5, c6: Number of dice showing each face value
            from 1 through 6.

    Returns:
        A tuple (score, used, single_fives, single_ones) where
        score is the total points, used is the number of dice that
        contribute to that score and the last two elements report how many
        lone fives and ones remain.
    """
    # ---- convert inputs to fixed array -----------------------------------
    ctr = np.array([c1, c2, c3, c4, c5, c6], dtype=np.int64)
    score = used = 0

    # ---- special 6-dice patterns ----------------------------------------
    pts, ud = _straight(ctr)
    if pts:
        return pts, ud, 0, 0
    pts, ud = _three_pairs(ctr)
    if pts:
        return pts, ud, 0, 0
    pts, ud = _two_triplets(ctr)
    if pts:
        return pts, ud, 0, 0
    pts, ud = _four_kind_plus_pair(ctr)
    if pts:
        return pts, ud, 0, 0

    # ---- n-of-a-kind loop (may fire multiple times) ----------------------
    while True:
        triggered = False
        for face in range(6):
            n = ctr[face]
            if n >= 3:
                triggered = True
                if n == 3:
                    pts = 300 if face == 0 else (face + 1) * 100
                elif n == 4:
                    pts = 1000
                elif n == 5:
                    pts = 2000
                else:  # n == 6 (straight case already out)
                    pts = 3000
                score += pts
                used += n
                ctr[face] = 0  # consume dice
                break
        if not triggered:
            break

    # ---- leftover singles (only 1s and 5s score) -------------------------
    lone_ones = ctr[0]
    lone_fives = ctr[4]
    score += lone_ones * 100 + lone_fives * 50
    used += lone_ones + lone_fives
    return score, used, lone_fives, lone_ones


# ---------------------------------------------------------------------------
# 2.  Thin Python shims (hashable → JIT core → cached)
# ---------------------------------------------------------------------------


@lru_cache(maxsize=4096)
def evaluate(counts: Counts6) -> tuple[int, int, int, int]:
    """Score a counts tuple via the JIT compiled core.
        Hash friendly for Numba.

    Args:
        counts: A 6-tuple giving the number of dice showing each face.

    Returns:
        (score, used, single_fives, single_ones) in the same format
        as :func:`_evaluate_nb`.
    """
    return _evaluate_nb(*counts)


def score_roll(roll: list[int]) -> tuple[int, int]:
    """Score a roll given as a list of faces.

    Args:
        roll: Sequence of integers in [1, 6] representing the dice.

    Returns:
        A tuple (score, used_dice) describing the total points scored
        and how many dice contributed to the score.
    """
    key = (
        roll.count(1),
        roll.count(2),
        roll.count(3),
        roll.count(4),
        roll.count(5),
        roll.count(6),
    )
    pts, used, *_ = evaluate(key)
    return pts, used


# ---------------------------------------------------------------------------
# 3.  Pre-compute full lookup table (still ~56 k combos → 923 uniques)
# ---------------------------------------------------------------------------


def build_score_lookup_table() -> dict[Counts6, tuple[int, int, Counts6, int, int]]:
    """
    Fast O(1) table for any ≤6-dice roll.
    Loads pre-computed scores for every multiset of up to six dice.

    Inputs:
        None

    Returns:
        A dictionary mapping (c1, c2, c3, c4, c5, c6) tuples to
        (score, used, counts, single_fives, single_ones).  The
        first element is the total points for that combination and
        counts repeats the key so callers can keep a reference.
    """
<<<<<<< HEAD
    look: Dict[
        Tuple[int, int, int, int, int, int],
        Tuple[int, int, Tuple[int, int, int, int, int, int], int, int],
=======
    look: dict[
        tuple[int, int, int, int, int, int],
        tuple[int, int, tuple[int, int, int, int, int, int], int, int],
>>>>>>> d81495cf
    ] = {}
    faces = range(1, 7)

    for n in range(1, 7):
        for multiset in combinations_with_replacement(faces, n):
            key = (
                multiset.count(1),
                multiset.count(2),
                multiset.count(3),
                multiset.count(4),
                multiset.count(5),
                multiset.count(6),
            )
            if key in look:  # skip duplicates (e.g. (2,2,2,5,5) permutes)
                continue
            score, used, sf, so = evaluate(key)
            look[key] = (score, used, key, sf, so)
    return look<|MERGE_RESOLUTION|>--- conflicted
+++ resolved
@@ -216,15 +216,9 @@
         first element is the total points for that combination and
         counts repeats the key so callers can keep a reference.
     """
-<<<<<<< HEAD
-    look: Dict[
-        Tuple[int, int, int, int, int, int],
-        Tuple[int, int, Tuple[int, int, int, int, int, int], int, int],
-=======
     look: dict[
         tuple[int, int, int, int, int, int],
         tuple[int, int, tuple[int, int, int, int, int, int], int, int],
->>>>>>> d81495cf
     ] = {}
     faces = range(1, 7)
 
