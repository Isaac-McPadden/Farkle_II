from __future__ import annotations

"""Bonferroni-corrected head-to-head comparison of top-tier strategies."""

import argparse
import json
from pathlib import Path
from typing import List

TIERS_PATH = Path("data/tiers.json")
<<<<<<< HEAD
=======
PAIRWISE_CSV = Path("data/bonferroni_pairwise.csv")
>>>>>>> b25c77d2

import pandas as pd
from scipy.stats import binomtest

from farkle.simulation import simulate_many_games_from_seeds
from farkle.stats import games_for_power
from farkle.strategies import parse_strategy
from farkle.utils import bonferroni_pairs


def run_bonferroni_head2head(seed: int = 0) -> None:
<<<<<<< HEAD
    try:
        with TIERS_PATH.open() as fh:
            tiers = json.load(fh)
    except FileNotFoundError as exc:
        raise RuntimeError(f"Tier file not found at {TIERS_PATH}") from exc
    if not tiers:
        raise RuntimeError(f"No tiers found in {TIERS_PATH}")
=======
    """Run pairwise games between top-tier strategies using Bonferroni tests.

    Parameters
    ----------
    seed : int, default ``0``
        Seed for shuffling the schedule and for each simulated game.

    The function reads ``data/tiers.json`` to find strategies in the highest
    tier.  It runs enough games for a Bonferroni-corrected binomial test on each
    matchup and writes ``data/bonferroni_pairwise.csv`` containing win counts and
    p-values computed via :func:`scipy.stats.binomtest`.
    """

    with open("TIERS_PATH") as fh:
        tiers = json.load(fh)
>>>>>>> b25c77d2
    top_val = min(tiers.values())
    elites = [s for s, t in tiers.items() if t == top_val]
    games_needed = games_for_power(len(elites), method="bonferroni", pairwise=True)
    schedule = bonferroni_pairs(elites, games_needed, seed)

    records = []
    for (a, b), grp in schedule.groupby(["a", "b"]):
        df = simulate_many_games_from_seeds(
            seeds=grp["seed"].tolist(),
            strategies=[parse_strategy(a), parse_strategy(b)],
            n_jobs=1,
        )
        wins = df["winner_strategy"].value_counts()
        wa = int(wins.get(a, 0))
        wb = int(wins.get(b, 0))
        pval = binomtest(wa, wa + wb).pvalue
        records.append({"a": a, "b": b, "wins_a": wa, "wins_b": wb, "pvalue": pval})

    out = pd.DataFrame(records)
    PAIRWISE_CSV.parent.mkdir(exist_ok=True)
    out.to_csv(PAIRWISE_CSV, index=False)


def main(argv: List[str] | None = None) -> None:
    """Command line interface for :func:`run_bonferroni_head2head`.

    Usage
        python -m farkle.run_bonferroni_head2head [--seed N]
    """
    parser = argparse.ArgumentParser(description="Head-to-head Bonferroni analysis")
    parser.add_argument("--seed", type=int, default=0)
    args = parser.parse_args(argv)
    run_bonferroni_head2head(seed=args.seed)


if __name__ == "__main__":
    main()<|MERGE_RESOLUTION|>--- conflicted
+++ resolved
@@ -7,12 +7,6 @@
 from pathlib import Path
 from typing import List
 
-TIERS_PATH = Path("data/tiers.json")
-<<<<<<< HEAD
-=======
-PAIRWISE_CSV = Path("data/bonferroni_pairwise.csv")
->>>>>>> b25c77d2
-
 import pandas as pd
 from scipy.stats import binomtest
 
@@ -21,17 +15,10 @@
 from farkle.strategies import parse_strategy
 from farkle.utils import bonferroni_pairs
 
+TIERS_PATH = Path("data/tiers.json")
+PAIRWISE_CSV = Path("data/bonferroni_pairwise.csv")
 
 def run_bonferroni_head2head(seed: int = 0) -> None:
-<<<<<<< HEAD
-    try:
-        with TIERS_PATH.open() as fh:
-            tiers = json.load(fh)
-    except FileNotFoundError as exc:
-        raise RuntimeError(f"Tier file not found at {TIERS_PATH}") from exc
-    if not tiers:
-        raise RuntimeError(f"No tiers found in {TIERS_PATH}")
-=======
     """Run pairwise games between top-tier strategies using Bonferroni tests.
 
     Parameters
@@ -44,10 +31,13 @@
     matchup and writes ``data/bonferroni_pairwise.csv`` containing win counts and
     p-values computed via :func:`scipy.stats.binomtest`.
     """
-
-    with open("TIERS_PATH") as fh:
-        tiers = json.load(fh)
->>>>>>> b25c77d2
+    try:
+        with TIERS_PATH.open() as fh:
+            tiers = json.load(fh)
+    except FileNotFoundError as exc:
+        raise RuntimeError(f"Tier file not found at {TIERS_PATH}") from exc
+    if not tiers:
+        raise RuntimeError(f"No tiers found in {TIERS_PATH}")
     top_val = min(tiers.values())
     elites = [s for s, t in tiers.items() if t == top_val]
     games_needed = games_for_power(len(elites), method="bonferroni", pairwise=True)
