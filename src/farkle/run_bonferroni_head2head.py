from __future__ import annotations

"""Bonferroni-corrected head-to-head comparison of top-tier strategies."""

import argparse
import json
from pathlib import Path
from typing import List

TIERS_PATH = Path("data/tiers.json")
PAIRWISE_CSV = Path("data/bonferroni_pairwise.csv")

import pandas as pd
from scipy.stats import binomtest

from .simulation import simulate_many_games_from_seeds
from .stats import games_for_power
from .strategies import parse_strategy
from .utils import bonferroni_pairs


def run_bonferroni_head2head(seed: int = 0) -> None:
    """Run pairwise games between top-tier strategies using Bonferroni tests.

    Parameters
    ----------
    seed : int, default ``0``
        Seed for shuffling the schedule and for each simulated game.

    The function reads ``data/tiers.json`` to find strategies in the highest
    tier.  It runs enough games for a Bonferroni-corrected binomial test on each
    matchup and writes ``data/bonferroni_pairwise.csv`` containing win counts and
    p-values computed via :func:`scipy.stats.binomtest`.
    """

    with open("TIERS_PATH") as fh:
        tiers = json.load(fh)
    top_val = min(tiers.values())
    elites = [s for s, t in tiers.items() if t == top_val]
    games_needed = games_for_power(len(elites), method="bonferroni", pairwise=True)
    schedule = bonferroni_pairs(elites, games_needed, seed)

    records = []
    for (a, b), grp in schedule.groupby(["a", "b"]):
<<<<<<< HEAD
        df = simulate_many_games_from_seeds(
            seeds=grp["seed"].tolist(),
            strategies=[parse_strategy(a), parse_strategy(b)],
            n_jobs=1,
=======
        n_games = len(grp)
        df = simulate_many_games(
            n_games=n_games, strategies=[parse_strategy(a), parse_strategy(b)], seed=seed, n_jobs=1
>>>>>>> 0f621a5a
        )
        wins = df["winner_strategy"].value_counts()
        wa = int(wins.get(a, 0))
        wb = int(wins.get(b, 0))
        pval = binomtest(wa, wa + wb).pvalue
        records.append({"a": a, "b": b, "wins_a": wa, "wins_b": wb, "pvalue": pval})

    out = pd.DataFrame(records)
    PAIRWISE_CSV.parent.mkdir(exist_ok=True)
    out.to_csv(PAIRWISE_CSV, index=False)


def main(argv: List[str] | None = None) -> None:
    """Command line interface for :func:`run_bonferroni_head2head`.

    Usage
        python -m farkle.run_bonferroni_head2head [--seed N]
    """
    parser = argparse.ArgumentParser(description="Head-to-head Bonferroni analysis")
    parser.add_argument("--seed", type=int, default=0)
    args = parser.parse_args(argv)
    run_bonferroni_head2head(seed=args.seed)


if __name__ == "__main__":
    main()<|MERGE_RESOLUTION|>--- conflicted
+++ resolved
@@ -13,10 +13,10 @@
 import pandas as pd
 from scipy.stats import binomtest
 
-from .simulation import simulate_many_games_from_seeds
-from .stats import games_for_power
-from .strategies import parse_strategy
-from .utils import bonferroni_pairs
+from farkle.simulation import simulate_many_games_from_seeds
+from farkle.stats import games_for_power
+from farkle.strategies import parse_strategy
+from farkle.utils import bonferroni_pairs
 
 
 def run_bonferroni_head2head(seed: int = 0) -> None:
@@ -42,16 +42,10 @@
 
     records = []
     for (a, b), grp in schedule.groupby(["a", "b"]):
-<<<<<<< HEAD
         df = simulate_many_games_from_seeds(
             seeds=grp["seed"].tolist(),
             strategies=[parse_strategy(a), parse_strategy(b)],
             n_jobs=1,
-=======
-        n_games = len(grp)
-        df = simulate_many_games(
-            n_games=n_games, strategies=[parse_strategy(a), parse_strategy(b)], seed=seed, n_jobs=1
->>>>>>> 0f621a5a
         )
         wins = df["winner_strategy"].value_counts()
         wa = int(wins.get(a, 0))
