--- conflicted
+++ resolved
@@ -2,15 +2,17 @@
 """Compute TrueSkill ratings for Farkle strategies.
 
 The script scans a directory of tournament results, updates ratings with the
-<<<<<<< HEAD
-``trueskill`` package and writes per-block as well as pooled rating files. A
-``tiers.json`` file mapping strategies to league tiers is also produced.
-=======
-``trueskill`` package and writes per-block as well as pooled rating files. The
-results directory is provided via ``--dataroot`` (default: ``data/results``).
-A ``tiers.json`` file mapping strategies to league tiers is also produced.
-Outputs are written to ``--root`` which defaults to ``<dataroot>/analysis``.
->>>>>>> 5404930d
+``trueskill`` package and writes per-block as well as pooled rating files.
+
+Key CLI flags
+-------------
+--dataroot   Directory containing <N>_players blocks            (default: data/results)
+--root       Output directory for analysis artefacts            (default: <dataroot>/analysis)
+
+Outputs
+-------
+ratings_<N>.pkl(*), ratings_pooled.pkl – pickled RatingStats
+tiers.json                       – mapping of strategy → tier
 """
 from __future__ import annotations
 
@@ -28,7 +30,8 @@
 
 from .utils import build_tiers
 
-DEFAULT_DATAROOT = Path("results_seed_0")
+_REPO_ROOT = Path(__file__).resolve().parents[2]  # hop out of src/farkle
+DEFAULT_DATAROOT = _REPO_ROOT / "data" / "results_seed_0"  # root folder for the results of run_full_field.py
 
 log = logging.getLogger(__name__)
 
@@ -167,12 +170,8 @@
 
 def run_trueskill(
     output_seed: int = 0,
-<<<<<<< HEAD
-    root: Path = DEFAULT_DATAROOT,
-=======
     root: Path | None = None,
-    dataroot: Path = DEFAULT_ROOT / "results",
->>>>>>> 5404930d
+    dataroot: Path = DEFAULT_DATAROOT,
 ) -> None:
     """Compute TrueSkill ratings for all result blocks.
 
@@ -197,15 +196,9 @@
     ``tiers.json``
         JSON file with league tiers derived from the pooled ratings.
     """
-
-<<<<<<< HEAD
-    root = Path(root)
-    base = root / "results" if (root / "results").exists() else root
-=======
     base = Path(dataroot)
     root = Path(root) if root is not None else base / "analysis"
     root.mkdir(parents=True, exist_ok=True)
->>>>>>> 5404930d
     _read_manifest_seed(base / "manifest.yaml")
     suffix = f"_seed{output_seed}" if output_seed else ""
     env = trueskill.TrueSkill()
@@ -258,42 +251,32 @@
     """
     parser = argparse.ArgumentParser(description="Compute TrueSkill ratings")
     parser.add_argument(
-        "--output-seed",
-        type=int,
-        default=0,
-        help="only used to name output files",
+        "--output-seed", type=int, default=0,
+        help="appended to filenames to avoid overwrites",
     )
     parser.add_argument(
-<<<<<<< HEAD
-        "--dataroot",
-        "--root",
-        dest="dataroot",
-        type=Path,
-        default=DEFAULT_DATAROOT,
-    )
+    "--dataroot",
+    type=Path,
+    default=DEFAULT_DATAROOT,
+    help=(
+        "Folder that holds <N>_players blocks "
+        "(default: <repo>/data/results_seed_0). "
+        "Accepts absolute or relative paths."
+        ),
+    )
+    parser.add_argument(
+        "--root", type=Path, default=None,
+        help="output directory (default: <dataroot>/analysis)",
+    )
+
     args = parser.parse_args(argv or [])
     logging.basicConfig(level=logging.INFO, format="%(message)s")
-    run_trueskill(output_seed=args.output_seed, root=args.dataroot)
-=======
-        "--root",
-        type=Path,
-        default=None,
-        help="Directory for output files (default: <dataroot>/analysis)",
-    )
-    parser.add_argument(
-        "--dataroot",
-        type=Path,
-        default=DEFAULT_ROOT / "results",
-        help="Directory containing tournament result blocks",
-    )
-    args = parser.parse_args(argv)
-    logging.basicConfig(level=logging.INFO, format="%(message)s")
+
     run_trueskill(
         output_seed=args.output_seed,
         root=args.root,
         dataroot=args.dataroot,
     )
->>>>>>> 5404930d
 
 
 if __name__ == "__main__":
