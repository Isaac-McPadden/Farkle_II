--- conflicted
+++ resolved
@@ -115,12 +115,7 @@
     games: list[list[str]],
     keepers: list[str],
     env: trueskill.TrueSkill,
-<<<<<<< HEAD
 ) -> dict[str, RatingStats]:
-    """
-    Update ratings using TrueSkill's team API with full table rankings.
-=======
-) -> dict[str, tuple[float, float]]:
     """Update strategy ratings for a block of games.
 
     Parameters
@@ -136,9 +131,8 @@
 
     Returns
     -------
-    dict[str, tuple[float, float]]
-        Mapping from strategy name to its ``(mu, sigma)`` rating tuple.
->>>>>>> 6fd9a9d6
+    dict[str, RatingStats]
+        Mapping from strategy name to its RatingStats tuple.
     """
     ratings: dict[str, trueskill.Rating] = {
         k: env.create_rating() for k in keepers
@@ -183,11 +177,7 @@
     manifest_seed = _read_manifest_seed(base / "manifest.yaml")
     suffix = f"_seed{seed}" if seed != manifest_seed else ""
     env = trueskill.TrueSkill()
-<<<<<<< HEAD
     pooled: Dict[str, RatingStats] = {}
-=======
-    pooled_sums: dict[str, tuple[float, float]] = {}
->>>>>>> 6fd9a9d6
     for block in sorted(base.glob("*_players")):
         player_count = block.name.split("_")[0]
         keep_path = block / f"keepers_{player_count}.npy"
@@ -197,20 +187,11 @@
         with (Path("data") / f"ratings_{player_count}{suffix}.pkl").open("wb") as fh:
             pickle.dump(ratings, fh)
         for k, v in ratings.items():
-<<<<<<< HEAD
             if k in pooled:
                 r = pooled[k]
                 pooled[k] = RatingStats((r.mu + v.mu) / 2, (r.sigma + v.sigma) / 2)
             else:
                 pooled[k] = v
-=======
-            entry = pooled_sums.setdefault(k, [0.0, 0.0, 0])
-            entry[0] += v[0]
-            entry[1] += v[1]
-            entry[2] += 1
-
-    pooled = {k: (mu / cnt, sig / cnt) for k, (mu, sig, cnt) in pooled_sums.items()}
->>>>>>> 6fd9a9d6
     with (Path("data") / f"ratings_pooled{suffix}.pkl").open("wb") as fh:
         pickle.dump(pooled, fh)
     tiers = build_tiers({k: v.mu for k, v in pooled.items()}, {k: v.sigma for k, v in pooled.items()})
