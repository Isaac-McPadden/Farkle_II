from __future__ import annotations

import argparse
import json
import logging
import pickle
from dataclasses import dataclass
from pathlib import Path


import numpy as np
import pandas as pd
import trueskill
import yaml

from .utils import build_tiers

log = logging.getLogger(__name__)


@dataclass(slots=True)
class RatingStats:
    """Simple TrueSkill rating stats container."""

    mu: float
    sigma: float


def _read_manifest_seed(path: Path) -> int:
    """Return the tournament seed recorded in ``manifest.yaml``.

    Parameters
    ----------
    path : Path
        Location of the manifest file. The YAML is expected to contain a
        ``seed`` entry.

    Returns
    -------
    int
        The integer seed found in the file. ``0`` is returned when the file
        does not exist or the value is missing.
    """

    try:
        data = yaml.safe_load(path.read_text())
        return int(data.get("seed", 0))
    except FileNotFoundError:
        return 0


def _read_row_shards(row_dir: Path) -> pd.DataFrame:
    """Concatenate all parquet shards inside ``row_dir``."""
    frames = [pd.read_parquet(p) for p in row_dir.glob("*.parquet")]
    if not frames:
        return pd.DataFrame()
    return pd.concat(frames, ignore_index=True)


def _load_ranked_games(block: Path) -> list[list[str]]:
    """Load all ranked games for a results block.

    Parameters
    ----------
    block : Path
        Directory containing the results for one tournament block. The
        directory may be organised in one of three supported layouts:

        ``*_rows`` directory of Parquet files,
        a ``winners.csv`` file,
        or loose ``.parquet`` files in the block root.

    Returns
    -------
    list[list[str]]
        One list per game with strategy names ordered from first place to
        last. An empty list is returned when the block contains no readable
        data.
    """
    # ── 1. Modern layout ────────────────────────────────────────────────────
    row_dirs = sorted(block.glob("*_rows"))
    if row_dirs:
        frames: list[pd.DataFrame] = []
        for row_dir in row_dirs:
            frames.extend(pd.read_parquet(p) for p in row_dir.glob("*.parquet"))
        df = pd.concat(frames, ignore_index=True) if frames else pd.DataFrame()

def _read_winners_csv(block: Path) -> pd.DataFrame:
    """Read ``winners.csv`` from a result block."""
    return pd.read_csv(block / "winners.csv")


def _read_loose_parquets(block: Path) -> pd.DataFrame | None:
    """Return a DataFrame from loose parquet files or ``None`` when absent."""
    files = list(block.glob("*.parquet"))
    if not files:
        return None
    frames = [pd.read_parquet(p) for p in files]
    return pd.concat(frames, ignore_index=True)


def _load_ranked_games(block: Path) -> list[list[str]]:
    """Return one list per game, ordered by finishing position."""
    row_dir = next((p for p in block.glob("*_rows") if p.is_dir()), None)
    if row_dir:
        df = _read_row_shards(row_dir)
    elif (block / "winners.csv").exists():
        df = _read_winners_csv(block)
    else:
<<<<<<< HEAD
        parquet_files = list(block.glob("*.parquet"))
        if parquet_files:
            frames = [pd.read_parquet(p) for p in parquet_files]
            df = pd.concat(frames, ignore_index=True)
        else:
            return []  # nothing we know how to read
=======
        df = _read_loose_parquets(block)
        if df is None:
            return []
>>>>>>> f734d4d3

    # ----------------------------------------------------------------------
    rank_cols = [c for c in df.columns if c.endswith("_rank")]
    strat_cols = {c[:-5]: f"{c[:-5]}_strategy" for c in rank_cols}

    games: list[list[str]] = []
    for _, row in df.iterrows():
        if rank_cols:  # modern per-player ranks
            ordered = sorted(rank_cols, key=row.__getitem__)
            players = [row[strat_cols[c[:-5]]] for c in ordered]
        else:  # winner-only rows
            if "winner_strategy" in row:
                players = [row["winner_strategy"]]
            elif "winner" in row:
                players = [row["winner"]]
            else:
                players = []  # unknown schema → ignore row
        games.append(players)

    return games


def _update_ratings(
    games: list[list[str]],
    keepers: list[str],
    env: trueskill.TrueSkill,
) -> dict[str, RatingStats]:
    """Update strategy ratings for a block of games.

    Parameters
    ----------
    games : list[list[str]]
        Each inner list contains strategy names ordered by finishing position
        for a single game.
    keepers : list[str]
        Strategies to include in the rating calculation. If empty, all
        strategies appearing in ``games`` are rated.
    env : trueskill.TrueSkill
        The environment used to perform the TrueSkill updates.

    Returns
    -------
    dict[str, RatingStats]
        Mapping from strategy name to its RatingStats tuple.
    """
    ratings: dict[str, trueskill.Rating] = {k: env.create_rating() for k in keepers}

    for game in games:
        # keep only the strategies we really want to rate
        players = [s for s in game if (not keepers or s in keepers)]
        teams = [[ratings.setdefault(s, env.create_rating())] for s in players]

        if len(teams) < 2:
            continue  # need at least two teams for a rating update

        new_teams = env.rate(teams, ranks=range(len(teams)))
        for s, team_rating in zip(players, new_teams, strict=True):
            ratings[s] = team_rating[0]

    return {k: RatingStats(r.mu, r.sigma) for k, r in ratings.items()}


<<<<<<< HEAD
def run_trueskill(output_seed: int = 0) -> None:
    """Compute TrueSkill ratings from previous tournament results.

    Parameters
    ----------
    output_seed:
        Value appended to output filenames so repeated runs do not overwrite
        earlier results.
=======
def run_trueskill(seed: int = 0) -> None:
    """Compute TrueSkill ratings for all result blocks.

    Parameters
    ----------
    seed : int, optional
        Seed used when generating the results. It is compared against the
        value stored in ``manifest.yaml`` to decide whether a suffix should be
        appended to the rating files.

    Side Effects
    ------------
    ``ratings_<n>[ _seedX ].pkl``
        Pickle files containing per-block ratings for each strategy.
    ``ratings_pooled[ _seedX ].pkl``
        A pickle with ratings pooled across all blocks.
    ``tiers.json``
        JSON file with league tiers derived from the pooled ratings.
>>>>>>> f734d4d3
    """

    base = Path("data/results")
    manifest_seed = _read_manifest_seed(base / "manifest.yaml")
    suffix = f"_seed{output_seed}" if output_seed != manifest_seed else ""
    env = trueskill.TrueSkill()
    pooled: Dict[str, RatingStats] = {}
    for block in sorted(base.glob("*_players")):
        player_count = block.name.split("_")[0]
        keep_path = block / f"keepers_{player_count}.npy"
        keepers = np.load(keep_path).tolist() if keep_path.exists() else []
        games = _load_ranked_games(block)
        ratings = _update_ratings(games, keepers, env)
        with (Path("data") / f"ratings_{player_count}{suffix}.pkl").open("wb") as fh:
            pickle.dump(ratings, fh)
        for k, v in ratings.items():
            if k in pooled:
                r = pooled[k]
                pooled[k] = RatingStats((r.mu + v.mu) / 2, (r.sigma + v.sigma) / 2)
            else:
                pooled[k] = v
    with (Path("data") / f"ratings_pooled{suffix}.pkl").open("wb") as fh:
        pickle.dump(pooled, fh)
    tiers = build_tiers({k: v.mu for k, v in pooled.items()}, {k: v.sigma for k, v in pooled.items()})
    Path("data").mkdir(exist_ok=True)
    with (Path("data") / "tiers.json").open("w") as fh:
        json.dump(tiers, fh, indent=2, sort_keys=True)


def main(argv: List[str] | None = None) -> None:
    """Entry point for the ``run_trueskill`` command line interface.

    Parameters
    ----------
    argv : list[str] | None, optional
        Arguments to parse instead of ``sys.argv``. Each argument should be a
        separate element in the list.

    Side Effects
    ------------
    Invokes :func:`run_trueskill`, which writes rating and tier files to the
    ``data`` directory.
    """
    parser = argparse.ArgumentParser(description="Compute TrueSkill ratings")
    parser.add_argument(
        "--output-seed",
        type=int,
        default=0,
        help="only used to name output files",
    )
    args = parser.parse_args(argv or [])
    logging.basicConfig(level=logging.INFO, format="%(message)s")
    run_trueskill(output_seed=args.output_seed)


if __name__ == "__main__":
    main()<|MERGE_RESOLUTION|>--- conflicted
+++ resolved
@@ -107,18 +107,9 @@
     elif (block / "winners.csv").exists():
         df = _read_winners_csv(block)
     else:
-<<<<<<< HEAD
-        parquet_files = list(block.glob("*.parquet"))
-        if parquet_files:
-            frames = [pd.read_parquet(p) for p in parquet_files]
-            df = pd.concat(frames, ignore_index=True)
-        else:
-            return []  # nothing we know how to read
-=======
         df = _read_loose_parquets(block)
         if df is None:
             return []
->>>>>>> f734d4d3
 
     # ----------------------------------------------------------------------
     rank_cols = [c for c in df.columns if c.endswith("_rank")]
@@ -181,25 +172,19 @@
     return {k: RatingStats(r.mu, r.sigma) for k, r in ratings.items()}
 
 
-<<<<<<< HEAD
-def run_trueskill(output_seed: int = 0) -> None:
-    """Compute TrueSkill ratings from previous tournament results.
-
-    Parameters
-    ----------
-    output_seed:
-        Value appended to output filenames so repeated runs do not overwrite
-        earlier results.
-=======
-def run_trueskill(seed: int = 0) -> None:
+def run_trueskill(manifest_seed: int = 0, output_seed: int = 0) -> None:
     """Compute TrueSkill ratings for all result blocks.
 
     Parameters
     ----------
-    seed : int, optional
+    manifest_seed : int, optional
         Seed used when generating the results. It is compared against the
         value stored in ``manifest.yaml`` to decide whether a suffix should be
         appended to the rating files.
+       
+    output_seed: int, optional
+        Value appended to output filenames so repeated runs do not overwrite
+        earlier results.
 
     Side Effects
     ------------
@@ -209,7 +194,6 @@
         A pickle with ratings pooled across all blocks.
     ``tiers.json``
         JSON file with league tiers derived from the pooled ratings.
->>>>>>> f734d4d3
     """
 
     base = Path("data/results")
