from __future__ import annotations

import argparse
import json
import logging
import pickle
from dataclasses import dataclass
from pathlib import Path


import numpy as np
import pandas as pd
import trueskill
import yaml

from .utils import build_tiers

log = logging.getLogger(__name__)


@dataclass(slots=True)
class RatingStats:
    """Simple TrueSkill rating stats container."""

    mu: float
    sigma: float


def _read_manifest_seed(path: Path) -> int:
    """Return the tournament seed recorded in ``manifest.yaml``.

    Parameters
    ----------
    path : Path
        Location of the manifest file. The YAML is expected to contain a
        ``seed`` entry.

    Returns
    -------
    int
        The integer seed found in the file. ``0`` is returned when the file
        does not exist or the value is missing.
    """

    try:
        data = yaml.safe_load(path.read_text())
        return int(data.get("seed", 0))
    except FileNotFoundError:
        return 0


def _read_row_shards(row_dir: Path) -> pd.DataFrame:
    """Concatenate all parquet shards inside ``row_dir``."""
    frames = [pd.read_parquet(p) for p in row_dir.glob("*.parquet")]
    if not frames:
        return pd.DataFrame()
    return pd.concat(frames, ignore_index=True)


def _load_ranked_games(block: Path) -> list[list[str]]:
    """Load all ranked games for a results block.

    Parameters
    ----------
    block : Path
        Directory containing the results for one tournament block. The
        directory may be organised in one of three supported layouts:

        ``*_rows`` directory of Parquet files,
        a ``winners.csv`` file,
        or loose ``.parquet`` files in the block root.

    Returns
    -------
    list[list[str]]
        One list per game with strategy names ordered from first place to
        last. An empty list is returned when the block contains no readable
        data.
    """
    # ── 1. Modern layout ────────────────────────────────────────────────────
    row_dirs = sorted(block.glob("*_rows"))
    if row_dirs:
        frames: list[pd.DataFrame] = []
        for row_dir in row_dirs:
            frames.extend(pd.read_parquet(p) for p in row_dir.glob("*.parquet"))
        df = pd.concat(frames, ignore_index=True) if frames else pd.DataFrame()

def _read_winners_csv(block: Path) -> pd.DataFrame:
    """Read ``winners.csv`` from a result block."""
    return pd.read_csv(block / "winners.csv")


def _read_loose_parquets(block: Path) -> pd.DataFrame | None:
    """Return a DataFrame from loose parquet files or ``None`` when absent."""
    files = list(block.glob("*.parquet"))
    if not files:
        return None
    frames = [pd.read_parquet(p) for p in files]
    return pd.concat(frames, ignore_index=True)


def _load_ranked_games(block: Path) -> list[list[str]]:
    """Return one list per game, ordered by finishing position."""
    row_dir = next((p for p in block.glob("*_rows") if p.is_dir()), None)
    if row_dir:
        df = _read_row_shards(row_dir)
    elif (block / "winners.csv").exists():
        df = _read_winners_csv(block)
    else:
<<<<<<< HEAD
        parquet_files = list(block.glob("*.parquet"))
        if parquet_files:
            frames = [pd.read_parquet(p) for p in parquet_files]
            df = pd.concat(frames, ignore_index=True)
        else:
            return []  # nothing we know how to read
=======
        df = _read_loose_parquets(block)
        if df is None:
            return []
>>>>>>> 45d17108

    # ----------------------------------------------------------------------
    rank_cols = [c for c in df.columns if c.endswith("_rank")]
    strat_cols = {c[:-5]: f"{c[:-5]}_strategy" for c in rank_cols}

    games: list[list[str]] = []
    for _, row in df.iterrows():
        if rank_cols:  # modern per-player ranks
            ordered = sorted(rank_cols, key=row.__getitem__)
            players = [row[strat_cols[c[:-5]]] for c in ordered]
        else:  # winner-only rows
            if "winner_strategy" in row:
                players = [row["winner_strategy"]]
            elif "winner" in row:
                players = [row["winner"]]
            else:
                players = []  # unknown schema → ignore row
        games.append(players)

    return games


def _update_ratings(
    games: list[list[str]],
    keepers: list[str],
    env: trueskill.TrueSkill,
) -> dict[str, RatingStats]:
    """Update strategy ratings for a block of games.

    Parameters
    ----------
    games : list[list[str]]
        Each inner list contains strategy names ordered by finishing position
        for a single game.
    keepers : list[str]
        Strategies to include in the rating calculation. If empty, all
        strategies appearing in ``games`` are rated.
    env : trueskill.TrueSkill
        The environment used to perform the TrueSkill updates.

    Returns
    -------
    dict[str, RatingStats]
        Mapping from strategy name to its RatingStats tuple.
    """
    ratings: dict[str, trueskill.Rating] = {k: env.create_rating() for k in keepers}

    for game in games:
        # keep only the strategies we really want to rate
        players = [s for s in game if (not keepers or s in keepers)]
        teams = [[ratings.setdefault(s, env.create_rating())] for s in players]

        if len(teams) < 2:
            continue  # need at least two teams for a rating update

        new_teams = env.rate(teams, ranks=range(len(teams)))
        for s, team_rating in zip(players, new_teams, strict=True):
            ratings[s] = team_rating[0]

    return {k: RatingStats(r.mu, r.sigma) for k, r in ratings.items()}


def run_trueskill(manifest_seed: int = 0, output_seed: int = 0) -> None:
    """Compute TrueSkill ratings for all result blocks.

    Parameters
    ----------
    manifest_seed : int, optional
        Seed used when generating the results. It is compared against the
        value stored in ``manifest.yaml`` to decide whether a suffix should be
        appended to the rating files.
       
    output_seed: int, optional
        Value appended to output filenames so repeated runs do not overwrite
        earlier results.

    Side Effects
    ------------
    ``ratings_<n>[ _seedX ].pkl``
        Pickle files containing per-block ratings for each strategy.
    ``ratings_pooled[ _seedX ].pkl``
        A pickle with ratings pooled across all blocks.
    ``tiers.json``
        JSON file with league tiers derived from the pooled ratings.
    """

    base = Path("data/results")
    manifest_seed = _read_manifest_seed(base / "manifest.yaml")
    suffix = f"_seed{output_seed}" if output_seed != manifest_seed else ""
    env = trueskill.TrueSkill()
    pooled: Dict[str, RatingStats] = {}
    for block in sorted(base.glob("*_players")):
        player_count = block.name.split("_")[0]
        keep_path = block / f"keepers_{player_count}.npy"
        keepers = np.load(keep_path).tolist() if keep_path.exists() else []
        games = _load_ranked_games(block)
        ratings = _update_ratings(games, keepers, env)
        with (Path("data") / f"ratings_{player_count}{suffix}.pkl").open("wb") as fh:
            pickle.dump(ratings, fh)
        for k, v in ratings.items():
            if k in pooled:
                r = pooled[k]
                pooled[k] = RatingStats((r.mu + v.mu) / 2, (r.sigma + v.sigma) / 2)
            else:
                pooled[k] = v
    with (Path("data") / f"ratings_pooled{suffix}.pkl").open("wb") as fh:
        pickle.dump(pooled, fh)
<<<<<<< HEAD
    tiers = build_tiers(
        means={k: v[0] for k, v in pooled.items()},
        stdevs={k: v[1] for k, v in pooled.items()},
    )
=======
    tiers = build_tiers({k: v.mu for k, v in pooled.items()}, {k: v.sigma for k, v in pooled.items()})
>>>>>>> 45d17108
    Path("data").mkdir(exist_ok=True)
    with (Path("data") / "tiers.json").open("w") as fh:
        json.dump(tiers, fh, indent=2, sort_keys=True)


def main(argv: List[str] | None = None) -> None:
    """Entry point for the ``run_trueskill`` command line interface.

    Parameters
    ----------
    argv : list[str] | None, optional
        Arguments to parse instead of ``sys.argv``. Each argument should be a
        separate element in the list.

    Side Effects
    ------------
    Invokes :func:`run_trueskill`, which writes rating and tier files to the
    ``data`` directory.
    """
    parser = argparse.ArgumentParser(description="Compute TrueSkill ratings")
    parser.add_argument(
        "--output-seed",
        type=int,
        default=0,
        help="only used to name output files",
    )
    args = parser.parse_args(argv or [])
    logging.basicConfig(level=logging.INFO, format="%(message)s")
    run_trueskill(output_seed=args.output_seed)


if __name__ == "__main__":
    main()<|MERGE_RESOLUTION|>--- conflicted
+++ resolved
@@ -107,18 +107,9 @@
     elif (block / "winners.csv").exists():
         df = _read_winners_csv(block)
     else:
-<<<<<<< HEAD
-        parquet_files = list(block.glob("*.parquet"))
-        if parquet_files:
-            frames = [pd.read_parquet(p) for p in parquet_files]
-            df = pd.concat(frames, ignore_index=True)
-        else:
-            return []  # nothing we know how to read
-=======
         df = _read_loose_parquets(block)
         if df is None:
             return []
->>>>>>> 45d17108
 
     # ----------------------------------------------------------------------
     rank_cols = [c for c in df.columns if c.endswith("_rank")]
@@ -226,14 +217,10 @@
                 pooled[k] = v
     with (Path("data") / f"ratings_pooled{suffix}.pkl").open("wb") as fh:
         pickle.dump(pooled, fh)
-<<<<<<< HEAD
     tiers = build_tiers(
         means={k: v[0] for k, v in pooled.items()},
         stdevs={k: v[1] for k, v in pooled.items()},
     )
-=======
-    tiers = build_tiers({k: v.mu for k, v in pooled.items()}, {k: v.sigma for k, v in pooled.items()})
->>>>>>> 45d17108
     Path("data").mkdir(exist_ok=True)
     with (Path("data") / "tiers.json").open("w") as fh:
         json.dump(tiers, fh, indent=2, sort_keys=True)
