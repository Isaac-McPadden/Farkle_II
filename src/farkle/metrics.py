# src/farkle/metrics.py
from __future__ import annotations

import csv
import logging
import math
from collections import Counter
from pathlib import Path
from typing import Any

import pyarrow as pa
import pyarrow.dataset as ds
import pyarrow.parquet as pq

from farkle.analysis_config import PipelineCfg

log = logging.getLogger(__name__)

# ──────────────────────────────────────────────────────────────────────────────
_WIN_COLS = ["winner", "winner_seat", "winning_score", "n_rounds"]


def _wilson_ci(k: int, n: int, z: float = 1.96) -> tuple[float, float]:
    if n == 0:
        return 0.0, 0.0
    p = k / n
    denom = 1 + z**2 / n
    centre = p + z**2 / (2 * n)
    margin = z * math.sqrt(p * (1 - p) / n + z**2 / (4 * n**2))
    return (centre - margin) / denom, (centre + margin) / denom


def _write_parquet(tmp: Path, final: Path, rows: list[dict[str, Any]], schema: pa.Schema) -> None:
    tbl = pa.Table.from_pylist(rows, schema=schema)
    pq.write_table(tbl, tmp, compression="zstd")
    tmp.replace(final)
    log.info("✓ metrics → %s  (%d rows)", final.name, tbl.num_rows)


def _write_csv(tmp: Path, final: Path, rows: list[dict[str, Any]]) -> None:
    with tmp.open("w", newline="") as f:
        writer = csv.DictWriter(f, fieldnames=rows[0].keys())
        writer.writeheader()
        writer.writerows(rows)
    tmp.replace(final)
    log.info("✓ seat_advantage → %s", final.name)


# ──────────────────────────────────────────────────────────────────────────────
def run(cfg: PipelineCfg) -> None:
    """Compute win statistics and seat advantage tables.

    Outputs
    -------
    <analysis_dir>/metrics.parquet         (per-strategy & overall KPIs)
    <analysis_dir>/seat_advantage.csv      (P1..P6 win-rates with CI)

    Notes
    -----
    ``mean_score`` and ``mean_rounds`` are conditional averages over games
    the strategy actually won, capturing a typical winning performance. The
    ``expected_score`` divides total points by ``total_games`` to give the
    per-game score expectation with losses counted as zero.
    """
    analysis_dir = cfg.analysis_dir
    data_file = cfg.curated_parquet
    out_metrics = analysis_dir / cfg.metrics_name
    out_seats = analysis_dir / "seat_advantage.csv"

    if all(
        p.exists() and p.stat().st_mtime >= data_file.stat().st_mtime
        for p in (out_metrics, out_seats)
    ):
        log.info("Metrics: outputs up-to-date – skipped")
        return

    # Running aggregates -------------------------------------------------------
    wins_by_strategy: Counter[str] = Counter()
    rounds_by_strategy: Counter[str] = Counter()
    score_by_strategy: Counter[str] = Counter()

    wins_by_seat: Counter[str] = Counter()
    total_games = 0

    reader = ds.dataset(data_file, format="parquet")
<<<<<<< HEAD
    strategy_cols = [
        name
        for name in reader.schema.names
        if name.endswith("_strategy") and name != "winner_strategy"
    ]
    all_strategies: set[str] = set()

    for batch in reader.to_batches(columns=_WIN_COLS + strategy_cols):
        try:
            arr_win = batch["winner"].to_numpy(zero_copy_only=True)
        except pa.ArrowInvalid:  # fallback for types requiring a copy
            arr_win = batch["winner"].to_numpy()

        try:
            arr_wseat = batch["winner_seat"].to_numpy(zero_copy_only=True)
        except pa.ArrowInvalid:
            arr_wseat = batch["winner_seat"].to_numpy()

        arr_score = batch["winning_score"].to_numpy(zero_copy_only=True)
        arr_nrounds = batch["n_rounds"].to_numpy(zero_copy_only=True)

        all_strategies.update(arr_win)
        for col in strategy_cols:
            all_strategies.update(
                s for s in batch[col].to_pylist() if s is not None
            )
=======
    for batch in reader.to_batches(columns=_WIN_COLS):
        arr_win = batch.column("winner").to_pylist()
        arr_wseat = batch.column("winner_seat").to_pylist()
        arr_score = batch.column("winning_score").to_pylist()
        arr_nrounds = batch.column("n_rounds").to_pylist()
>>>>>>> a29ecb30

        for w, ws, sc, nr in zip(arr_win, arr_wseat, arr_score, arr_nrounds, strict=True):
            total_games += 1
            wins_by_strategy[w] += 1
            rounds_by_strategy[w] += nr
            score_by_strategy[w] += sc
            wins_by_seat[ws] += 1

    # Build rows ---------------------------------------------------------------
    metrics_rows: list[dict[str, Any]] = []
    for strat in sorted(all_strategies):
        n = wins_by_strategy[strat]
        metrics_rows.append(
            {
                "strategy": strat,
                "games": total_games,  # all strategies saw every game
                "wins": n,
                "win_rate": n / total_games,
<<<<<<< HEAD
                "mean_score": score_by_strategy[strat] / n if n else 0.0,
                "mean_rounds": rounds_by_strategy[strat] / n if n else 0.0,
=======
                # Expected value of points per game, counting zero for losses
                "expected_score": score_by_strategy[strat] / total_games,
                # Typical winning score – conditional mean over only games won
                "mean_score": score_by_strategy[strat] / n,
                # Typical number of rounds in a win (losing rounds are unknown)
                "mean_rounds": rounds_by_strategy[strat] / n,
>>>>>>> a29ecb30
            }
        )

    seat_rows: list[dict[str, Any]] = []
    for seat in sorted(wins_by_seat):
        k = wins_by_seat[seat]
        lo, hi = _wilson_ci(k, total_games)
        seat_rows.append(
            {
                "seat": seat,
                "wins": k,
                "games": total_games,
                "win_rate": k / total_games,
                "ci_lower": lo,
                "ci_upper": hi,
            }
        )

    # Schemas ------------------------------------------------------------------
    metrics_schema = pa.schema(
        [
            ("strategy", pa.string()),
            ("games", pa.int32()),
            ("wins", pa.int32()),
            ("win_rate", pa.float32()),
            ("expected_score", pa.float32()),
            ("mean_score", pa.float32()),
            ("mean_rounds", pa.float32()),
        ]
    )

    # Atomic writes ------------------------------------------------------------
    tmp_metrics = out_metrics.with_suffix(".parquet.in-progress")
    tmp_seats = out_seats.with_suffix(".csv.in-progress")

    _write_parquet(tmp_metrics, out_metrics, metrics_rows, metrics_schema)
    _write_csv(tmp_seats, out_seats, seat_rows)<|MERGE_RESOLUTION|>--- conflicted
+++ resolved
@@ -83,7 +83,6 @@
     total_games = 0
 
     reader = ds.dataset(data_file, format="parquet")
-<<<<<<< HEAD
     strategy_cols = [
         name
         for name in reader.schema.names
@@ -110,13 +109,6 @@
             all_strategies.update(
                 s for s in batch[col].to_pylist() if s is not None
             )
-=======
-    for batch in reader.to_batches(columns=_WIN_COLS):
-        arr_win = batch.column("winner").to_pylist()
-        arr_wseat = batch.column("winner_seat").to_pylist()
-        arr_score = batch.column("winning_score").to_pylist()
-        arr_nrounds = batch.column("n_rounds").to_pylist()
->>>>>>> a29ecb30
 
         for w, ws, sc, nr in zip(arr_win, arr_wseat, arr_score, arr_nrounds, strict=True):
             total_games += 1
@@ -135,17 +127,12 @@
                 "games": total_games,  # all strategies saw every game
                 "wins": n,
                 "win_rate": n / total_games,
-<<<<<<< HEAD
-                "mean_score": score_by_strategy[strat] / n if n else 0.0,
-                "mean_rounds": rounds_by_strategy[strat] / n if n else 0.0,
-=======
                 # Expected value of points per game, counting zero for losses
                 "expected_score": score_by_strategy[strat] / total_games,
                 # Typical winning score – conditional mean over only games won
                 "mean_score": score_by_strategy[strat] / n,
                 # Typical number of rounds in a win (losing rounds are unknown)
                 "mean_rounds": rounds_by_strategy[strat] / n,
->>>>>>> a29ecb30
             }
         )
 
