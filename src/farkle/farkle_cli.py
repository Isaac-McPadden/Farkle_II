# src/farkle/cli.py
"""CLI entry point for the Farkle package.

This module exposes the command line interface.  At present the only
available subcommand is ``run``.  It reads a YAML configuration file and
invokes :func:`simulate_many_games_stream` to execute simulations.
"""

from __future__ import annotations

import argparse
from typing import Any, Mapping

import yaml

from farkle.farkle_io import simulate_many_games_stream
from farkle.simulation import generate_strategy_grid


def main(argv: list[str] | None = None) -> None:
<<<<<<< HEAD
    """Run the ``farkle`` command line interface.

    Parameters
    ----------
=======
    """
    Console-script entry-point.
    Passing *argv* lets unit-tests inject fake arguments.

    Inputs
    ------
>>>>>>> 952d3e57
    argv : list[str] | None
        Optional command line arguments. ``None`` uses ``sys.argv``.

    Returns
    -------
    None

    Raises
    ------
    FileNotFoundError
        If ``config`` cannot be opened.
    KeyError
        If required sections are missing from the YAML file.
    yaml.YAMLError
        If the file cannot be parsed.

    The configuration YAML must contain ``strategy_grid`` and ``sim`` keys. A
    minimal example looks like::

        strategy_grid:
          dice_threshold: [1, 2, 3]
        sim:
          n_games: 1000
    """
    ap = argparse.ArgumentParser(prog="farkle")
    sub = ap.add_subparsers(dest="cmd", required=True)

    run = sub.add_parser("run", help="Run a tournament from a YAML config")
    run.add_argument("config", help="Path to YAML configuration file")

    args = ap.parse_args(argv)

    if args.cmd == "run":
        with open(args.config, encoding="utf-8") as fh:
            cfg: Mapping[str, Any] = yaml.safe_load(fh)

        strategies, _ = generate_strategy_grid(**cfg["strategy_grid"])
<<<<<<< HEAD
        simulate_many_games_stream(**cfg["sim"], strategies=strategies)
=======
        simulate_many_games_stream(**cfg["sim"], strategies=strategies)
>>>>>>> 952d3e57
<|MERGE_RESOLUTION|>--- conflicted
+++ resolved
@@ -18,19 +18,12 @@
 
 
 def main(argv: list[str] | None = None) -> None:
-<<<<<<< HEAD
-    """Run the ``farkle`` command line interface.
-
-    Parameters
-    ----------
-=======
     """
-    Console-script entry-point.
+    Console-script entry-point for farkle CLI.
     Passing *argv* lets unit-tests inject fake arguments.
 
     Inputs
     ------
->>>>>>> 952d3e57
     argv : list[str] | None
         Optional command line arguments. ``None`` uses ``sys.argv``.
 
@@ -68,8 +61,4 @@
             cfg: Mapping[str, Any] = yaml.safe_load(fh)
 
         strategies, _ = generate_strategy_grid(**cfg["strategy_grid"])
-<<<<<<< HEAD
-        simulate_many_games_stream(**cfg["sim"], strategies=strategies)
-=======
-        simulate_many_games_stream(**cfg["sim"], strategies=strategies)
->>>>>>> 952d3e57
+        simulate_many_games_stream(**cfg["sim"], strategies=strategies)