# src/farkle/stats.py
from __future__ import annotations

from math import ceil, sqrt
import warnings

from scipy.stats import norm


def games_for_power(
    n_strategies: int,
    delta: float = 0.03,
    base_p: float = 0.5,
    alpha: float = 0.05,
    power: float = 0.8,
    method: str = "bh",          # "bh" or "bonferroni"
    full_pairwise: bool = True,  # baseline-vs-all or full pairwise
    *,
    pairwise: bool | None = None,  # deprecated alias
) -> int:
<<<<<<< HEAD
    """Calculate the number of games needed for each strategy.

    Parameters
    ----------
    n_strategies : int
        Total number of strategies included in the experiment.
    delta : float, default 0.03
        Smallest detectable difference in win probability between two
        strategies.
    base_p : float, default 0.5
        Baseline probability of winning against which ``delta`` is
        measured.
    alpha : float, default 0.05
        Desired family wise error rate.
    power : float, default 0.8
        Target statistical power for each comparison.
    method : {{'bh', 'bonferroni'}}, default ``'bh'``
        Multiple comparison correction to apply.
    pairwise : bool, default ``True``
        If ``True`` perform a full pairwise analysis where each strategy
        is compared with every other.  If ``False`` only compare each
        strategy against a single baseline.

    Returns
    -------
    int
        Number of games required per strategy (rounded up to the next
        integer).

    Raises
    ------
    ValueError
        If ``method`` is not ``'bh'`` or ``'bonferroni'``.

    Examples
    --------
    >>> games_for_power(n_strategies=3, delta=0.2, method='bh')
    111
    """
    
    # per-test alpha*
=======
    """
    Return the games-per-strategy required to detect a win-rate difference
    ``delta`` with the requested power after multiple-test adjustment.

    Parameters
    ----------
    full_pairwise :
        ``True`` → compare every pair of strategies (k = *n*·(*n*-1)/2).
        ``False`` → compare each strategy only to a single baseline (*n*-1 tests).
    pairwise :
        **Deprecated** alias for ``full_pairwise``.  Will be removed in a future
        version.
    """

    # ------------------ handle deprecated alias ---------------------------
    if pairwise is not None:
        warnings.warn(
            "`pairwise` is deprecated; use `full_pairwise` instead",
            DeprecationWarning,
            stacklevel=2,
        )
        full_pairwise = pairwise

    # ------------------ argument validation -------------------------------
    if not 0 < base_p < 1:
        raise ValueError("base_p must be in (0, 1)")
    if not 0 < delta < 1:
        raise ValueError("delta must be in (0, 1)")
    if base_p + delta >= 1:
        raise ValueError("base_p + delta must be < 1")
    if method == "bonferroni" and n_strategies <= 1:
        raise ValueError("bonferroni adjustment requires more than one strategy")

    # ------------------ per-test alpha* -----------------------------------
>>>>>>> 10c3a81b
    if method == "bonferroni":
        k = (
            n_strategies * (n_strategies - 1) // 2
            if full_pairwise
            else n_strategies - 1
        )
        alpha_star = alpha / k
    elif method == "bh":
        h_m = sum(1 / i for i in range(1, n_strategies + 1))  # harmonic number
        alpha_star = alpha / h_m
    else:
        raise ValueError("method must be 'bh' or 'bonferroni'")

    # ------------------ sample-size formula -------------------------------
    z_alpha = norm.ppf(1 - alpha_star / 2)
    z_beta = norm.ppf(power)

    p1, p2 = base_p, base_p + delta
    p_bar = (p1 + p2) / 2
    numerator = z_alpha * sqrt(2 * p_bar * (1 - p_bar)) + z_beta * sqrt(
        p1 * (1 - p1) + p2 * (1 - p2)
    )
    n = (numerator / delta) ** 2

    return ceil(n)  # always round *up* to the next whole game<|MERGE_RESOLUTION|>--- conflicted
+++ resolved
@@ -18,7 +18,6 @@
     *,
     pairwise: bool | None = None,  # deprecated alias
 ) -> int:
-<<<<<<< HEAD
     """Calculate the number of games needed for each strategy.
 
     Parameters
@@ -37,10 +36,12 @@
         Target statistical power for each comparison.
     method : {{'bh', 'bonferroni'}}, default ``'bh'``
         Multiple comparison correction to apply.
-    pairwise : bool, default ``True``
-        If ``True`` perform a full pairwise analysis where each strategy
-        is compared with every other.  If ``False`` only compare each
-        strategy against a single baseline.
+    full_pairwise :
+        ``True`` → compare every pair of strategies (k = *n*·(*n*-1)/2).
+        ``False`` → compare each strategy only to a single baseline (*n*-1 tests).
+    pairwise :
+        **Deprecated** alias for ``full_pairwise``.  Will be removed in a future
+        version.
 
     Returns
     -------
@@ -60,20 +61,7 @@
     """
     
     # per-test alpha*
-=======
-    """
-    Return the games-per-strategy required to detect a win-rate difference
-    ``delta`` with the requested power after multiple-test adjustment.
 
-    Parameters
-    ----------
-    full_pairwise :
-        ``True`` → compare every pair of strategies (k = *n*·(*n*-1)/2).
-        ``False`` → compare each strategy only to a single baseline (*n*-1 tests).
-    pairwise :
-        **Deprecated** alias for ``full_pairwise``.  Will be removed in a future
-        version.
-    """
 
     # ------------------ handle deprecated alias ---------------------------
     if pairwise is not None:
@@ -95,7 +83,6 @@
         raise ValueError("bonferroni adjustment requires more than one strategy")
 
     # ------------------ per-test alpha* -----------------------------------
->>>>>>> 10c3a81b
     if method == "bonferroni":
         k = (
             n_strategies * (n_strategies - 1) // 2
