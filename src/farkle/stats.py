--- conflicted
+++ resolved
@@ -1,15 +1,10 @@
 # src/farkle/stats.py
-
-<<<<<<< HEAD
-from math import ceil, sqrt
-=======
 from __future__ import annotations
 
-from math import sqrt
->>>>>>> fdf08318
+from math import ceil, sqrt
+import warnings
 
 from scipy.stats import norm
-import warnings
 
 
 def games_for_power(
@@ -18,75 +13,67 @@
     base_p: float = 0.5,
     alpha: float = 0.05,
     power: float = 0.8,
-    method: str = "bh",  # "bh" or "bonferroni"
-<<<<<<< HEAD
-    pairwise: bool = True,  # baseline vs all or full pairwise
+    method: str = "bh",          # "bh" or "bonferroni"
+    full_pairwise: bool = True,  # baseline-vs-all or full pairwise
+    *,
+    pairwise: bool | None = None,  # deprecated alias
 ) -> int:
-    """Return games per strategy for desired power."""
-
-    # per-test alpha*
-    if method == "bonferroni":
-        n_tests = n_strategies * (n_strategies - 1) // 2 if pairwise else n_strategies - 1
-        alpha_star = alpha / n_tests
-=======
-    full_pairwise: bool = True,
-    *,
-    pairwise: bool | None = None,
-) -> int:
-    """Return games per strategy for desired power.
+    """
+    Return the games-per-strategy required to detect a win-rate difference
+    ``delta`` with the requested power after multiple-test adjustment.
 
     Parameters
     ----------
-    full_pairwise:
-        If ``True`` compare all strategies pairwise. If ``False`` compare each
-        strategy only to the baseline.
-    pairwise:
-        Deprecated alias for ``full_pairwise``.
+    full_pairwise :
+        ``True`` → compare every pair of strategies (k = *n*·(*n*-1)/2).
+        ``False`` → compare each strategy only to a single baseline (*n*-1 tests).
+    pairwise :
+        **Deprecated** alias for ``full_pairwise``.  Will be removed in a future
+        version.
     """
 
+    # ------------------ handle deprecated alias ---------------------------
     if pairwise is not None:
         warnings.warn(
-            "`pairwise` is deprecated, use `full_pairwise` instead",
+            "`pairwise` is deprecated; use `full_pairwise` instead",
             DeprecationWarning,
             stacklevel=2,
         )
         full_pairwise = pairwise
 
+    # ------------------ argument validation -------------------------------
     if not 0 < base_p < 1:
-        raise ValueError("base_p must be in (0,1)")
+        raise ValueError("base_p must be in (0, 1)")
     if not 0 < delta < 1:
-        raise ValueError("delta must be in (0,1)")
+        raise ValueError("delta must be in (0, 1)")
     if base_p + delta >= 1:
         raise ValueError("base_p + delta must be < 1")
-
     if method == "bonferroni" and n_strategies <= 1:
         raise ValueError("bonferroni adjustment requires more than one strategy")
-    
-    # per-test alpha*
+
+    # ------------------ per-test alpha* -----------------------------------
     if method == "bonferroni":
-        k = n_strategies * (n_strategies - 1) // 2 if full_pairwise else n_strategies - 1
+        k = (
+            n_strategies * (n_strategies - 1) // 2
+            if full_pairwise
+            else n_strategies - 1
+        )
         alpha_star = alpha / k
->>>>>>> fdf08318
     elif method == "bh":
         h_m = sum(1 / i for i in range(1, n_strategies + 1))  # harmonic number
         alpha_star = alpha / h_m
     else:
         raise ValueError("method must be 'bh' or 'bonferroni'")
 
+    # ------------------ sample-size formula -------------------------------
     z_alpha = norm.ppf(1 - alpha_star / 2)
     z_beta = norm.ppf(power)
 
     p1, p2 = base_p, base_p + delta
-<<<<<<< HEAD
-    pooled_p = (p1 + p2) / 2
-    numerator = z_alpha * sqrt(2 * pooled_p * (1 - pooled_p)) + z_beta * sqrt(
+    p_bar = (p1 + p2) / 2
+    numerator = z_alpha * sqrt(2 * p_bar * (1 - p_bar)) + z_beta * sqrt(
         p1 * (1 - p1) + p2 * (1 - p2)
     )
     n = (numerator / delta) ** 2
-    return ceil(n)
-=======
-    pbar = (p1 + p2) / 2
-    numerator = z_alpha * sqrt(2 * pbar * (1 - pbar)) + z_beta * sqrt(p1 * (1 - p1) + p2 * (1 - p2))
-    n = (numerator / delta) ** 2
-    return int(n) + 1
->>>>>>> fdf08318
+
+    return ceil(n)  # always round *up* to the next whole game