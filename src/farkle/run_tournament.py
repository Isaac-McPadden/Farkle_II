# src/farkle/run_tournament.py
"""Parallel Monte-Carlo tournament driver.

This version keeps the original fast win-count loop used in the unit tests but
adds optional collection of richer statistics. When enabled the worker
processes accumulate running sums and sum-of-squares for a small set of metrics
so that per-strategy means and variances can be computed without storing every
row.  A parquet dump of all rows can also be requested via --row-dir.
"""

from __future__ import annotations

import argparse
import logging
import multiprocessing as mp
import pickle
import time
from collections import Counter, defaultdict
from concurrent.futures import ProcessPoolExecutor, as_completed
from dataclasses import dataclass
from functools import partial
from pathlib import Path
from typing import Any, Dict, List, Mapping, Sequence, Tuple, cast

import numpy as np

from farkle.simulation import _play_game, generate_strategy_grid
from farkle.strategies import ThresholdStrategy

# ---------------------------------------------------------------------------
# Configuration constants (patched by tests/CLI)
# ---------------------------------------------------------------------------
N_PLAYERS: int = 5  # default – can be overwritten at runtime
NUM_SHUFFLES: int = 10_223
GAMES_PER_SHUFFLE: int = 8_160 // N_PLAYERS  # 1 632
DESIRED_SEC_PER_CHUNK: int = 10
CKPT_EVERY_SEC: int = 30

# ---------------------------------------------------------------------------
# Dataclass configuration
# ---------------------------------------------------------------------------


@dataclass
class TournamentConfig:
    """Runtime configuration for :func:`run_tournament`."""

    n_players: int = N_PLAYERS
    num_shuffles: int = NUM_SHUFFLES
    desired_sec_per_chunk: int = DESIRED_SEC_PER_CHUNK
    ckpt_every_sec: int = CKPT_EVERY_SEC

    @property
    def games_per_shuffle(self) -> int:
        return 8_160 // self.n_players

# metric fields tracked per winning strategy
METRIC_LABELS: Tuple[str, ...] = (
    "winning_score",
    "n_rounds",
    "winner_farkles",
    "winner_rolls",
    "winner_highest_turn",
    "winner_smart_five_uses",
    "winner_n_smart_five_dice",
    "winner_smart_one_uses",
    "winner_n_smart_one_dice",
    "winner_hot_dice",
)

# ---------------------------------------------------------------------------
# Worker initialisation and helpers
# ---------------------------------------------------------------------------
_STRATS: List[ThresholdStrategy] = []
_CFG: TournamentConfig = TournamentConfig()


def _init_worker(
    strategies: Sequence[ThresholdStrategy],
<<<<<<< HEAD
    config: TournamentConfig,
=======
    n_players: int,  # NEW
>>>>>>> ebd0c101
) -> None:
    """Run once in every worker; copy strategies and config."""

<<<<<<< HEAD
    global _STRATS, _CFG, N_PLAYERS, GAMES_PER_SHUFFLE
=======
    global _STRATS, N_PLAYERS, GAMES_PER_SHUFFLE
    if 8_160 % n_players != 0:
        raise ValueError("n_players must divide 8,160")
>>>>>>> ebd0c101
    _STRATS = list(strategies)
    _CFG = config
    N_PLAYERS = config.n_players
    GAMES_PER_SHUFFLE = config.games_per_shuffle




# ---------------------------------------------------------------------------
# Shuffle-level helpers
# ---------------------------------------------------------------------------


def _play_one_shuffle(seed: int, *, collect_rows: bool = False) -> Tuple[
    Counter[str],
    Dict[str, Dict[str, float]],
    Dict[str, Dict[str, float]],
    List[Dict[str, Any]],
]:
    """Play all games for one shuffle and aggregate the results."""

    rng = np.random.default_rng(seed)
    perm = rng.permutation(len(_STRATS))
    game_seeds = rng.integers(0, 2**32 - 1, size=GAMES_PER_SHUFFLE)

    wins: Counter[str] = Counter()
    sums: Dict[str, Dict[str, float]] = {m: defaultdict(float) for m in METRIC_LABELS}
    sq_sums: Dict[str, Dict[str, float]] = {m: defaultdict(float) for m in METRIC_LABELS}
    rows: List[Dict[str, Any]] = []

    offset = 0
    for gseed in game_seeds.tolist():
        idxs = perm[offset : offset + N_PLAYERS].tolist()
        offset += N_PLAYERS

        row = _play_game(int(gseed), [_STRATS[i] for i in idxs])
        winner = row["winner"]
        strat_repr = row[f"{winner}_strategy"]
        metrics = [
            row["winning_score"],
            row["n_rounds"],
            row[f"{winner}_farkles"],
            row[f"{winner}_rolls"],
            row[f"{winner}_highest_turn"],
            row[f"{winner}_smart_five_uses"],
            row[f"{winner}_n_smart_five_dice"],
            row[f"{winner}_smart_one_uses"],
            row[f"{winner}_n_smart_one_dice"],
            row[f"{winner}_hot_dice"],
        ]
        wins[strat_repr] += 1
        for label, value in zip(METRIC_LABELS, metrics, strict=True):
            sums[label][strat_repr] += value
            sq_sums[label][strat_repr] += value * value
        if collect_rows:
            rows.append({"game_seed": int(gseed), **row})

    return wins, sums, sq_sums, rows


# Legacy helper retained for unit tests --------------------------------------


def _play_shuffle(seed: int) -> Counter[str]:
    """Compatibility wrapper returning only win counts for one shuffle."""

    wins, _, _, _ = _play_one_shuffle(seed, collect_rows=False)
    return wins


def _run_chunk(shuffle_seed_batch: Sequence[int]) -> Counter[str]:
    """Aggregate win counts for a batch of shuffles (legacy behaviour)."""

    total: Counter[str] = Counter()
    for sd in shuffle_seed_batch:
        total.update(_play_shuffle(int(sd)))
    return total


# Rich metrics variant -------------------------------------------------------


def _run_chunk_metrics(
    shuffle_seed_batch: Sequence[int],
    *,
    collect_rows: bool = False,
    row_dir: Path | None = None,
) -> Tuple[
    Counter[str],
    Dict[str, Dict[str, float]],
    Dict[str, Dict[str, float]],
]:
    """Same as :func:`_run_chunk` but also accumulates metric sums."""

    wins_total: Counter[str] = Counter()
    sums_total: Dict[str, Dict[str, float]] = {m: defaultdict(float) for m in METRIC_LABELS}
    sq_total: Dict[str, Dict[str, float]] = {m: defaultdict(float) for m in METRIC_LABELS}
    all_rows: List[Dict[str, Any]] = []

    for seed in shuffle_seed_batch:
        w, s, sq, rows = _play_one_shuffle(int(seed), collect_rows=collect_rows)
        wins_total.update(w)
        for label in METRIC_LABELS:
            for k, v in s[label].items():
                sums_total[label][k] += v
            for k, v in sq[label].items():
                sq_total[label][k] += v
        if collect_rows:
            all_rows.extend(rows)

    if collect_rows and all_rows:
        try:
            import pyarrow as pa
            import pyarrow.parquet as pq
        except ImportError:  # pragma: no cover - optional dependency
            logging.warning("pyarrow not installed - row logging skipped")
        else:
            assert row_dir is not None
            out = row_dir / f"rows_{mp.current_process().pid}_{time.time_ns()}.parquet"
            pq.write_table(pa.Table.from_pylist(all_rows), out)

    return wins_total, sums_total, sq_total


# ---------------------------------------------------------------------------
# Utility helpers
# ---------------------------------------------------------------------------


def _measure_throughput(
    sample_strategies: Sequence[ThresholdStrategy],
    sample_games: int = 2_000,
    seed: int = 0,
) -> float:
    """Quick benchmark returning games processed per second."""

    rng = np.random.default_rng(seed)
    seeds = rng.integers(0, 2**32 - 1, size=sample_games)
    start = time.perf_counter()
    for gs in seeds.tolist():
        _play_game(int(gs), sample_strategies)
    return sample_games / (time.perf_counter() - start)


def _save_checkpoint(
    path: Path,
    wins: Counter[str],
    sums: Mapping[str, Mapping[str, float]] | None,
    sq_sums: Mapping[str, Mapping[str, float]] | None,
) -> None:
    """Pickle the current aggregates to path."""

    payload: Dict[str, Any] = {"win_totals": wins}
    if sums is not None and sq_sums is not None:
        payload["metric_sums"] = sums
        payload["metric_square_sums"] = sq_sums
    path.write_bytes(pickle.dumps(payload, protocol=pickle.HIGHEST_PROTOCOL))


# ---------------------------------------------------------------------------
# Public API
# ---------------------------------------------------------------------------


def run_tournament(
    *,
    config: TournamentConfig | None = None,
    global_seed: int = 0,
    checkpoint_path: Path | str = "checkpoint.pkl",
    n_jobs: int | None = None,
    collect_metrics: bool = False,
    row_output_directory: Path | None = None,  # None if --row-dir omitted
    num_shuffles: int = NUM_SHUFFLES,
) -> None:
    """Orchestrate the multi-process tournament."""

    strategies, _ = generate_strategy_grid()  # 8 160 strategies

<<<<<<< HEAD
    cfg = config or TournamentConfig()
    if cfg.n_players < 2:
        raise ValueError("n_players must be ≥2")

    games_per_sec = _measure_throughput(strategies[: cfg.n_players])
    shuffles_per_chunk = max(
        1,
        int(cfg.desired_sec_per_chunk * games_per_sec // cfg.games_per_shuffle),
    )

    master_rng = np.random.default_rng(global_seed)
    shuffle_seeds = master_rng.integers(0, 2**32 - 1, size=cfg.num_shuffles).tolist()
    chunks = [
        shuffle_seeds[i : i + shuffles_per_chunk]
        for i in range(0, cfg.num_shuffles, shuffles_per_chunk)
=======
    global N_PLAYERS, GAMES_PER_SHUFFLE
    if n_players < 2:
        raise ValueError("n_players must be ≥2")
    if 8_160 % n_players != 0:
        raise ValueError("n_players must divide 8,160")
    N_PLAYERS = n_players
    GAMES_PER_SHUFFLE = 8_160 // N_PLAYERS

    games_per_sec = _measure_throughput(strategies[:N_PLAYERS])
    shuffles_per_chunk = max(1, int(DESIRED_SEC_PER_CHUNK * games_per_sec // GAMES_PER_SHUFFLE))

    master_rng = np.random.default_rng(global_seed)
    shuffle_seeds = master_rng.integers(0, 2**32 - 1, size=num_shuffles).tolist()
    chunks = [
        shuffle_seeds[i : i + shuffles_per_chunk]
        for i in range(0, num_shuffles, shuffles_per_chunk)
>>>>>>> ebd0c101
    ]

    logging.basicConfig(
        level=logging.INFO,
        format="%(asctime)s %(message)s",
        datefmt="%H:%M:%S",
    )

    win_totals: Counter[str] = Counter()
    metric_sums: Dict[str, Dict[str, float]] = {m: defaultdict(float) for m in METRIC_LABELS}
    metric_sq_sums: Dict[str, Dict[str, float]] = {m: defaultdict(float) for m in METRIC_LABELS}

    ckpt_path = Path(checkpoint_path)
    ckpt_path.parent.mkdir(parents=True, exist_ok=True)
    last_ckpt = time.perf_counter()

    collect_rows = row_output_directory is not None
    if collect_rows:
        row_output_directory.mkdir(parents=True, exist_ok=True)

    if collect_metrics or collect_rows:
        chunk_fn = partial(
            _run_chunk_metrics, collect_rows=collect_rows, row_dir=row_output_directory
        )
    else:
        chunk_fn = _run_chunk

    with ProcessPoolExecutor(
        max_workers=n_jobs,
        initializer=_init_worker,
        initargs=(strategies, cfg),
    ) as pool:
        futures = [pool.submit(chunk_fn, c) for c in chunks]

        for done, fut in enumerate(as_completed(futures), 1):
            result = fut.result()
            if collect_metrics or collect_rows:
                wins, sums, sqs = cast(
                    Tuple[Counter[str], Dict[str, Dict[str, float]], Dict[str, Dict[str, float]]],
                    result,
                )
                win_totals.update(wins)
                for label in METRIC_LABELS:
                    for k, v in sums[label].items():
                        metric_sums[label][k] += v
                    for k, v in sqs[label].items():
                        metric_sq_sums[label][k] += v
            else:
                win_totals.update(cast(Counter[str], result))

            now = time.perf_counter()
            if now - last_ckpt >= cfg.ckpt_every_sec:
                _save_checkpoint(
                    ckpt_path,
                    win_totals,
                    metric_sums if collect_metrics or collect_rows else None,
                    metric_sq_sums if collect_metrics or collect_rows else None,
                )
                logging.info(
                    "checkpoint … %d/%d chunks, %d games",
                    done,
                    len(chunks),
                    sum(win_totals.values()),
                )
                last_ckpt = now

    _save_checkpoint(
        ckpt_path,
        win_totals,
        metric_sums if collect_metrics or collect_rows else None,
        metric_sq_sums if collect_metrics or collect_rows else None,
    )
    logging.info("finished - %d games", sum(win_totals.values()))


# ---------------------------------------------------------------------------
# Command line entry point
# ---------------------------------------------------------------------------


def main() -> None:
    mp.set_start_method("spawn", force=True)

    p = argparse.ArgumentParser(description="Run a Monte-Carlo Farkle tournament")
    p.add_argument("--seed", type=int, default=0, help="global RNG seed")
    p.add_argument("--checkpoint", type=Path, default="checkpoint.pkl", help="pickle output")
    p.add_argument("--jobs", type=int, default=None, help="worker processes")
    p.add_argument("--ckpt-sec", type=int, default=CKPT_EVERY_SEC, help="seconds between saves")
    p.add_argument(
        "--metrics",
        action="store_true",
        help="collect per-strategy means/variances",
    )
    p.add_argument(
        "--num-shuffles",
        type=int,
        default=NUM_SHUFFLES,
        help="number of shuffles to simulate",
    )
    p.add_argument(
        "--row-dir",
        type=Path,
        metavar="DIR",
        help="write full per-game rows to DIR as parquet",
    )
    args = p.parse_args()

    cfg = TournamentConfig(
        n_players=N_PLAYERS,
        num_shuffles=NUM_SHUFFLES,
        desired_sec_per_chunk=DESIRED_SEC_PER_CHUNK,
        ckpt_every_sec=args.ckpt_sec,
    )

    run_tournament(
        config=cfg,
        global_seed=args.seed,
        checkpoint_path=args.checkpoint,
        n_jobs=args.jobs,
        collect_metrics=args.metrics,
        row_output_directory=args.row_dir,
        num_shuffles=args.num_shuffles,
    )


if __name__ == "__main__":  # pragma: no cover
    main()<|MERGE_RESOLUTION|>--- conflicted
+++ resolved
@@ -77,21 +77,13 @@
 
 def _init_worker(
     strategies: Sequence[ThresholdStrategy],
-<<<<<<< HEAD
     config: TournamentConfig,
-=======
-    n_players: int,  # NEW
->>>>>>> ebd0c101
 ) -> None:
     """Run once in every worker; copy strategies and config."""
 
-<<<<<<< HEAD
     global _STRATS, _CFG, N_PLAYERS, GAMES_PER_SHUFFLE
-=======
-    global _STRATS, N_PLAYERS, GAMES_PER_SHUFFLE
     if 8_160 % n_players != 0:
         raise ValueError("n_players must divide 8,160")
->>>>>>> ebd0c101
     _STRATS = list(strategies)
     _CFG = config
     N_PLAYERS = config.n_players
@@ -266,11 +258,14 @@
     row_output_directory: Path | None = None,  # None if --row-dir omitted
     num_shuffles: int = NUM_SHUFFLES,
 ) -> None:
-    """Orchestrate the multi-process tournament."""
+    """Orchestrate the multi-process tournament.
+
+    Pass a ``TournamentConfig`` to override defaults; otherwise the module
+    defaults (5 players, 10 223 shuffles, …) are used.
+    """
 
     strategies, _ = generate_strategy_grid()  # 8 160 strategies
 
-<<<<<<< HEAD
     cfg = config or TournamentConfig()
     if cfg.n_players < 2:
         raise ValueError("n_players must be ≥2")
@@ -286,24 +281,6 @@
     chunks = [
         shuffle_seeds[i : i + shuffles_per_chunk]
         for i in range(0, cfg.num_shuffles, shuffles_per_chunk)
-=======
-    global N_PLAYERS, GAMES_PER_SHUFFLE
-    if n_players < 2:
-        raise ValueError("n_players must be ≥2")
-    if 8_160 % n_players != 0:
-        raise ValueError("n_players must divide 8,160")
-    N_PLAYERS = n_players
-    GAMES_PER_SHUFFLE = 8_160 // N_PLAYERS
-
-    games_per_sec = _measure_throughput(strategies[:N_PLAYERS])
-    shuffles_per_chunk = max(1, int(DESIRED_SEC_PER_CHUNK * games_per_sec // GAMES_PER_SHUFFLE))
-
-    master_rng = np.random.default_rng(global_seed)
-    shuffle_seeds = master_rng.integers(0, 2**32 - 1, size=num_shuffles).tolist()
-    chunks = [
-        shuffle_seeds[i : i + shuffles_per_chunk]
-        for i in range(0, num_shuffles, shuffles_per_chunk)
->>>>>>> ebd0c101
     ]
 
     logging.basicConfig(
