# src/farkle/run_tournament.py
"""Parallel Monte-Carlo tournament driver.

This version keeps the original fast win-count loop used in the unit tests but
adds optional collection of richer statistics. When enabled the worker
processes accumulate running sums and sum-of-squares for a small set of metrics
so that per-strategy means and variances can be computed without storing every
row.  A parquet dump of all rows can also be requested via --row-dir.
"""

from __future__ import annotations

import argparse
import logging
import multiprocessing as mp
import pickle
import time
from collections import Counter, defaultdict
from concurrent.futures import ProcessPoolExecutor, as_completed
from dataclasses import dataclass
from functools import partial
from pathlib import Path
from typing import Any, Callable, Dict, List, Mapping, Sequence, Tuple, cast

import numpy as np

from farkle.simulation import _play_game, generate_strategy_grid
from farkle.strategies import ThresholdStrategy

# ---------------------------------------------------------------------------
# Configuration constants (patched by tests/CLI)
# ---------------------------------------------------------------------------
N_PLAYERS: int = 5  # default – can be overwritten at runtime
NUM_SHUFFLES: int = 10_223
GAMES_PER_SHUFFLE: int = 8_160 // N_PLAYERS  # 1 632
DESIRED_SEC_PER_CHUNK: int = 10
CKPT_EVERY_SEC: int = 30

# ---------------------------------------------------------------------------
# Dataclass configuration
# ---------------------------------------------------------------------------


@dataclass
class TournamentConfig:
    """Runtime configuration for :func:`run_tournament`."""

    n_players: int = N_PLAYERS
    num_shuffles: int = NUM_SHUFFLES
    desired_sec_per_chunk: int = DESIRED_SEC_PER_CHUNK
    ckpt_every_sec: int = CKPT_EVERY_SEC

    @property
    def games_per_shuffle(self) -> int:
        return 8_160 // self.n_players


# metric fields tracked per winning strategy
METRIC_LABELS: Tuple[str, ...] = (
    "winning_score",
    "n_rounds",
    "winner_farkles",
    "winner_rolls",
    "winner_highest_turn",
    "winner_smart_five_uses",
    "winner_n_smart_five_dice",
    "winner_smart_one_uses",
    "winner_n_smart_one_dice",
    "winner_hot_dice",
)


def _extract_winner_metrics(row: Mapping[str, Any], winner: str) -> List[int]:
    """Return the metric vector for the winning player."""

    return [
        row["winning_score"],
        row["n_rounds"],
        row[f"{winner}_farkles"],
        row[f"{winner}_rolls"],
        row[f"{winner}_highest_turn"],
        row[f"{winner}_smart_five_uses"],
        row[f"{winner}_n_smart_five_dice"],
        row[f"{winner}_smart_one_uses"],
        row[f"{winner}_n_smart_one_dice"],
        row[f"{winner}_hot_dice"],
    ]


# ---------------------------------------------------------------------------
# Worker initialisation and helpers
# ---------------------------------------------------------------------------
_STRATS: List[ThresholdStrategy] = []
_CFG: TournamentConfig = TournamentConfig()


def _init_worker(
    strategies: Sequence[ThresholdStrategy],
    config: TournamentConfig,
) -> None:
    """Initialise per-process globals.

    Parameters
    ----------
    strategies : Sequence[ThresholdStrategy]
        Strategy objects to copy into the worker.
    config: TournamentConfig
        Config rules sent with worker.

    Returns
    -------
    None
    """

    global _STRATS, _CFG, N_PLAYERS, GAMES_PER_SHUFFLE
    if 8_160 % config.n_players != 0:
        raise ValueError("n_players must divide 8,160")
    _STRATS = list(strategies)
    _CFG = config
    N_PLAYERS = config.n_players
    GAMES_PER_SHUFFLE = config.games_per_shuffle


# ---------------------------------------------------------------------------
# Shuffle-level helpers
# ---------------------------------------------------------------------------


def _play_one_shuffle(
    seed: int, *, collect_rows: bool = False
) -> Tuple[
    Counter[str],
    Dict[str, Dict[str, float]],
    Dict[str, Dict[str, float]],
    List[Dict[str, Any]],
]:
    """Play all games for one shuffle and aggregate the results."""

    rng = np.random.default_rng(seed)
    perm = rng.permutation(len(_STRATS))
    game_seeds = rng.integers(0, 2**32 - 1, size=GAMES_PER_SHUFFLE)

    wins: Counter[str] = Counter()
    sums: Dict[str, Dict[str, float]] = {m: defaultdict(float) for m in METRIC_LABELS}
    sq_sums: Dict[str, Dict[str, float]] = {m: defaultdict(float) for m in METRIC_LABELS}
    rows: List[Dict[str, Any]] = []

    offset = 0
    for gseed in game_seeds.tolist():
        idxs = perm[offset : offset + N_PLAYERS].tolist()
        offset += N_PLAYERS

        row = _play_game(int(gseed), [_STRATS[i] for i in idxs])
        winner = row["winner"]
        strat_repr = row[f"{winner}_strategy"]
        metrics = _extract_winner_metrics(row, winner)
        wins[strat_repr] += 1
        for label, value in zip(METRIC_LABELS, metrics, strict=True):
            sums[label][strat_repr] += value
            sq_sums[label][strat_repr] += value * value
        if collect_rows:
            rows.append({"game_seed": int(gseed), **row})

    return wins, sums, sq_sums, rows


# Legacy helper retained for unit tests --------------------------------------


def _play_shuffle(seed: int) -> Counter[str]:
    """Compatibility wrapper returning only win counts for one shuffle."""

    wins, _, _, _ = _play_one_shuffle(seed, collect_rows=False)
    return wins


def _run_chunk(shuffle_seed_batch: Sequence[int]) -> Counter[str]:
    """Play a batch of shuffles and tally wins.

    Parameters
    ----------
    shuffle_seed_batch : Sequence[int]
        RNG seeds for each shuffle processed by this worker.

    Returns
    -------
    collections.Counter[str]
        Mapping of strategy strings to win counts for the batch.
    """

    total: Counter[str] = Counter()
    for sd in shuffle_seed_batch:
        total.update(_play_shuffle(int(sd)))
    return total


# Rich metrics variant -------------------------------------------------------


def _run_chunk_metrics(
    shuffle_seed_batch: Sequence[int],
    *,
    collect_rows: bool = False,
    row_dir: Path | None = None,
) -> Tuple[
    Counter[str],
    Dict[str, Dict[str, float]],
    Dict[str, Dict[str, float]],
]:
    """Play shuffles and accumulate metrics.

    Parameters
    ----------
    shuffle_seed_batch : Sequence[int]
        RNG seeds for each shuffle in this batch.
    collect_rows : bool, default False
        If ``True`` return and optionally persist full per-game rows.
    row_dir : Path | None, default None
        Directory used to write parquet files when ``collect_rows`` is ``True``.

    Returns
    -------
    tuple
        ``(wins, sums, square_sums)`` where each element aggregates the
        respective values over the batch.

    Side Effects
    ------------
    When ``collect_rows`` is ``True`` a parquet file containing all rows for the
    current worker is written to ``row_dir``.
    """

    wins_total: Counter[str] = Counter()
    sums_total: Dict[str, Dict[str, float]] = {m: defaultdict(float) for m in METRIC_LABELS}
    sq_total: Dict[str, Dict[str, float]] = {m: defaultdict(float) for m in METRIC_LABELS}
    all_rows: List[Dict[str, Any]] = []

    for seed in shuffle_seed_batch:
        w, s, sq, rows = _play_one_shuffle(int(seed), collect_rows=collect_rows)
        wins_total.update(w)
        for label in METRIC_LABELS:
            for k, v in s[label].items():
                sums_total[label][k] += v
            for k, v in sq[label].items():
                sq_total[label][k] += v
        if collect_rows:
            all_rows.extend(rows)

    if collect_rows and all_rows:
        try:
            import pyarrow as pa
            import pyarrow.parquet as pq
        except ImportError:  # pragma: no cover - optional dependency
            logging.warning("pyarrow not installed - row logging skipped")
        else:
            assert row_dir is not None
            out = row_dir / f"rows_{mp.current_process().pid}_{time.time_ns()}.parquet"
            pq.write_table(pa.Table.from_pylist(all_rows), out)

    return wins_total, sums_total, sq_total


# ---------------------------------------------------------------------------
# Utility helpers
# ---------------------------------------------------------------------------


def _measure_throughput(
    sample_strategies: Sequence[ThresholdStrategy],
    sample_games: int = 2_000,
    seed: int = 0,
) -> float:
    """Quick benchmark returning games processed per second."""

    rng = np.random.default_rng(seed)
    seeds = rng.integers(0, 2**32 - 1, size=sample_games)
    start = time.perf_counter()
    for gs in seeds.tolist():
        _play_game(int(gs), sample_strategies)
    return sample_games / (time.perf_counter() - start)


def _save_checkpoint(
    path: Path,
    wins: Counter[str],
    sums: Mapping[str, Mapping[str, float]] | None,
    sq_sums: Mapping[str, Mapping[str, float]] | None,
) -> None:
    """Pickle the current aggregates to path."""

    payload: Dict[str, Any] = {"win_totals": wins}
    if sums is not None and sq_sums is not None:
        payload["metric_sums"] = sums
        payload["metric_square_sums"] = sq_sums
    path.write_bytes(pickle.dumps(payload, protocol=pickle.HIGHEST_PROTOCOL))


# ---------------------------------------------------------------------------
# Public API
# ---------------------------------------------------------------------------


def run_tournament(
    *,
    config: TournamentConfig | None = None,
    global_seed: int = 0,
    checkpoint_path: Path | str = "checkpoint.pkl",
    n_jobs: int | None = None,
    collect_metrics: bool = False,
    row_output_directory: Path | None = None,  # None if --row-dir omitted
    num_shuffles: int = NUM_SHUFFLES,  # noqa: ARG001
) -> None:
<<<<<<< HEAD
    """Run a multi-process Monte-Carlo Farkle tournament.
=======
    """Orchestrate a multi-process Monte-Carlo Farkle tournament.
>>>>>>> 28392344

    Parameters
    ----------
    config : TournamentConfig, optional
        Encapsulates all tunable constants (number of players, shuffle count,
        checkpoint cadence, etc.). If ``None`` a default instance is created
        from the module-level constants.
    global_seed : int, default 0
        Seed for the master RNG that generates per-shuffle seeds -- make this
        different to obtain a fresh tournament.
    checkpoint_path : str | pathlib.Path, default "checkpoint.pkl"
        Location for periodic checkpoint pickles. Parent directories are
        created automatically.
    n_jobs : int | None, default None
        Worker processes to spawn. ``None`` lets
        :class:`~concurrent.futures.ProcessPoolExecutor` decide
        (usually ``os.cpu_count()``).
    collect_metrics : bool, default False
        If ``True``, per-strategy means/variances for several game metrics are
        accumulated in addition to raw win counts.
    row_output_directory : pathlib.Path | None, default None
        When supplied, every worker writes complete per-game rows to this
        directory as Parquet files (requires *pyarrow*).

    Notes
    -----
    *Old keyword arguments such as ``num_shuffles`` and ``ckpt_every_sec`` are
    now fields of :class:`TournamentConfig`. Provide a custom config if you need
    to override them.*

    Side Effects
    ------------
    Creates/updates ``checkpoint_path`` and, if ``row_output_directory`` is
    given, a set of Parquet files containing raw game rows.
    """
    strategies, _ = generate_strategy_grid()  # 8_160 strategies

    cfg = config or TournamentConfig()
    if num_shuffles != cfg.num_shuffles:
        cfg.num_shuffles = num_shuffles
    if cfg.n_players < 2:
        raise ValueError("n_players must be ≥2")

    games_per_sec = _measure_throughput(strategies[: cfg.n_players])
    shuffles_per_chunk = max(
        1,
        int(cfg.desired_sec_per_chunk * games_per_sec // cfg.games_per_shuffle),
    )

    master_rng = np.random.default_rng(global_seed)
    shuffle_seeds = master_rng.integers(0, 2**32 - 1, size=cfg.num_shuffles).tolist()
    chunks = [
        shuffle_seeds[i : i + shuffles_per_chunk]
        for i in range(0, cfg.num_shuffles, shuffles_per_chunk)
    ]

    logging.basicConfig(
        level=logging.INFO,
        format="%(asctime)s %(message)s",
        datefmt="%H:%M:%S",
    )

    win_totals: Counter[str] = Counter()
    metric_sums: Dict[str, Dict[str, float]] = {m: defaultdict(float) for m in METRIC_LABELS}
    metric_sq_sums: Dict[str, Dict[str, float]] = {m: defaultdict(float) for m in METRIC_LABELS}

    ckpt_path = Path(checkpoint_path)
    ckpt_path.parent.mkdir(parents=True, exist_ok=True)
    last_ckpt = time.perf_counter()

    collect_rows = row_output_directory is not None
    if collect_rows:
        assert row_output_directory is not None
        row_output_directory.mkdir(parents=True, exist_ok=True)

    if collect_metrics or collect_rows:
        chunk_fn: Callable[[Sequence[int]], object] = partial(
            _run_chunk_metrics, collect_rows=collect_rows, row_dir=row_output_directory
        )
    else:
        chunk_fn = _run_chunk

    with ProcessPoolExecutor(
        max_workers=n_jobs,
        initializer=_init_worker,
        initargs=(strategies, cfg),
    ) as pool:
        futures = [pool.submit(chunk_fn, c) for c in chunks]

        for done, fut in enumerate(as_completed(futures), 1):
            result = fut.result()
            if collect_metrics or collect_rows:
                wins, sums, sqs = cast(
                    Tuple[Counter[str], Dict[str, Dict[str, float]], Dict[str, Dict[str, float]]],
                    result,
                )
                win_totals.update(wins)
                for label in METRIC_LABELS:
                    for k, v in sums[label].items():
                        metric_sums[label][k] += v
                    for k, v in sqs[label].items():
                        metric_sq_sums[label][k] += v
            else:
                win_totals.update(cast(Counter[str], result))

            now = time.perf_counter()
            if now - last_ckpt >= cfg.ckpt_every_sec:
                _save_checkpoint(
                    ckpt_path,
                    win_totals,
                    metric_sums if collect_metrics or collect_rows else None,
                    metric_sq_sums if collect_metrics or collect_rows else None,
                )
                logging.info(
                    "checkpoint … %d/%d chunks, %d games",
                    done,
                    len(chunks),
                    sum(win_totals.values()),
                )
                last_ckpt = now

    _save_checkpoint(
        ckpt_path,
        win_totals,
        metric_sums if collect_metrics or collect_rows else None,
        metric_sq_sums if collect_metrics or collect_rows else None,
    )
    logging.info("finished - %d games", sum(win_totals.values()))


# ---------------------------------------------------------------------------
# Command line entry point
# ---------------------------------------------------------------------------


def main() -> None:
    mp.set_start_method("spawn", force=True)

    p = argparse.ArgumentParser(description="Run a Monte-Carlo Farkle tournament")
    p.add_argument("--seed", type=int, default=0, help="global RNG seed")
    p.add_argument("--checkpoint", type=Path, default="checkpoint.pkl", help="pickle output")
    p.add_argument("--jobs", type=int, default=None, help="worker processes")
    p.add_argument("--ckpt-sec", type=int, default=CKPT_EVERY_SEC, help="seconds between saves")
    p.add_argument(
        "--metrics",
        action="store_true",
        help="collect per-strategy means/variances",
    )
    p.add_argument(
        "--num-shuffles",
        type=int,
        default=NUM_SHUFFLES,
        help="number of shuffles to simulate",
    )
    p.add_argument(
        "--row-dir",
        type=Path,
        metavar="DIR",
        help="write full per-game rows to DIR as parquet",
    )
    args = p.parse_args()

    cfg = TournamentConfig(
        n_players=N_PLAYERS,
        num_shuffles=NUM_SHUFFLES,
        desired_sec_per_chunk=DESIRED_SEC_PER_CHUNK,
        ckpt_every_sec=args.ckpt_sec,
    )

    run_tournament(
        config=cfg,
        global_seed=args.seed,
        checkpoint_path=args.checkpoint,
        n_jobs=args.jobs,
        collect_metrics=args.metrics,
        row_output_directory=args.row_dir,
        num_shuffles=args.num_shuffles,
    )


if __name__ == "__main__":  # pragma: no cover
    main()<|MERGE_RESOLUTION|>--- conflicted
+++ resolved
@@ -310,11 +310,7 @@
     row_output_directory: Path | None = None,  # None if --row-dir omitted
     num_shuffles: int = NUM_SHUFFLES,  # noqa: ARG001
 ) -> None:
-<<<<<<< HEAD
     """Run a multi-process Monte-Carlo Farkle tournament.
-=======
-    """Orchestrate a multi-process Monte-Carlo Farkle tournament.
->>>>>>> 28392344
 
     Parameters
     ----------
