#!/usr/bin/env python3
# pragma: no cover
"""
watch_game.py - run a *single* Farkle game with very chatty logging.

It
 • prints every dice throw,
 • prints every Smart-discard scoring call,
 • prints every keep-rolling / bank decision, and
 • finishes with a tiny summary.

No game-logic is duplicated - we only *wrap* the real engine.
"""

from __future__ import annotations

import logging
import random
from dataclasses import asdict
from types import MethodType
from typing import Sequence

import numpy as np

from farkle.engine import FarkleGame, FarklePlayer  # :contentReference[oaicite:0]{index=0}
from farkle.scoring import default_score  # :contentReference[oaicite:1]{index=1}
from farkle.strategies import (  # :contentReference[oaicite:2]{index=2}
    ThresholdStrategy,
    random_threshold_strategy,
)

# ── 1.  Plain-text logger ----------------------------------------------------
logging.basicConfig(level=logging.INFO, format="%(message)s", handlers=[logging.StreamHandler()])
log = logging.getLogger("watch")


# ── 2.  Tiny helpers ---------------------------------------------------------
# ── helper: dump a ThresholdStrategy in YAML-ish format ─────────────────────
def strategy_yaml(s: ThresholdStrategy) -> str:
    """
    Return something like:

        score_threshold : 600
        dice_threshold  : 3
        smart_five      : true
        smart_one       : false
        consider_score  : true
        consider_dice   : true
        require_both    : false
        auto_hot_dice   : false
        run_up_score    : false
        prefer_score    : true
    """

    # dataclass → plain dict (keeps declared order)
    if not isinstance(s, ThresholdStrategy):
        raise TypeError("strategy_yaml expects a ThresholdStrategy")
    d = asdict(s)

    # YAML-friendly booleans (lowercase)
<<<<<<< HEAD
    def format_bool(v):
        return str(v).lower() if isinstance(v, bool) else v

    lines = [f"{k:<15}: {format_bool(v)}" for k, v in d.items()]
=======
    def _fmt(v):
        return str(v).lower() if isinstance(v, bool) else v

    lines = [f"{k:<15}: {_fmt(v)}" for k, v in d.items()]
>>>>>>> d56dd64f
    return "\n".join(lines)


def _trace_decide(s: ThresholdStrategy, label: str) -> None:
    """Monkey-patch *one* strategy instance so we can watch its calls."""
    original = s.decide

    def traced_decide(self: ThresholdStrategy, **kw):  # same signature  # noqa: ARG001
        keep = original(**kw)
        log.info(
            f"{label} decide(): turn={kw['turn_score']:<4}  "
            f"dice_left={kw['dice_left']}  →  "
            f"{'ROLL' if keep else 'BANK'}"
        )
        return keep

    # bind as *method* so `self` is passed correctly
    s.decide = MethodType(traced_decide, s)  # type: ignore[attr-defined, method-assign]


def _patch_default_score() -> None:
    """Wrap scoring.default_score so every call is printed once."""
    global default_score  # module alias
    original = default_score

    def traced_default_score(*args, **kw):
        res = original(*args, **kw)  # type: ignore[arg-type]
        pts, used, reroll = res[:3]
        roll = args[0] if args else kw.get("dice_roll")
        log.info(f"score({roll}) -> pts={pts:<4} used={used} reroll={reroll}")
        return res

    # monkey-patch both modules because FarklePlayer imported default_score
    # from farkle.scoring at import time
    import farkle.engine as _engine_mod
    import farkle.scoring as _scoring_mod

    _scoring_mod.default_score = traced_default_score  # type: ignore[assignment]
    _engine_mod.default_score = traced_default_score  # type: ignore[assignment]
    default_score = traced_default_score  # local alias


class TracePlayer(FarklePlayer):
    """Subclass that only adds a noisy _roll()."""

    def _roll(self, n: int) -> list[int]:  # :contentReference[oaicite:3]{index=3}
        faces = super()._roll(n)
        log.info(f"{self.name} rolls {faces}")
        return faces


# ── 3.  High-level entry-point ----------------------------------------------
def watch_game(seed: int | None = None) -> None:
    """
    Play one game between two *random* ThresholdStrategy players
    with full trace output.
    """
    rng = np.random.default_rng(seed)

    # --- make two random strategies -------------------------------------
    s1 = random_threshold_strategy(random.Random(int(rng.integers(2**32))))
    s2 = random_threshold_strategy(random.Random(int(rng.integers(2**32))))
    log.info("P1 strategy\n%s\n", strategy_yaml(s1))
    log.info("P2 strategy\n%s\n", strategy_yaml(s2))

    # monkey-patch the *strategy* layer so we can see decide()
    _trace_decide(s1, "P1")
    _trace_decide(s2, "P2")

    # monkey-patch the *scoring* layer so we can see Smart-discard results
    _patch_default_score()

    # --- wrap players so we can see every dice throw --------------------
    p1 = TracePlayer("P1", s1, rng=np.random.default_rng(rng.integers(2**32)))
    p2 = TracePlayer("P2", s2, rng=np.random.default_rng(rng.integers(2**32)))

    game = FarkleGame([p1, p2], target_score=10_000)
    metrics = game.play()

    log.info("\n===== final result =====")
<<<<<<< HEAD
    log.info(
        f"Winner: {metrics.winner}  "
        f"score={metrics.winning_score}  "
        f"rounds={metrics.n_rounds}"
    )
=======
    log.info(f"Winner: {gm.winner}  " f"score={gm.winning_score}  " f"rounds={gm.n_rounds}")
>>>>>>> d56dd64f


if __name__ == "__main__":
    # run:  python -m farkle.watch_game  (optionally pass a seed)
    watch_game()<|MERGE_RESOLUTION|>--- conflicted
+++ resolved
@@ -58,17 +58,10 @@
     d = asdict(s)
 
     # YAML-friendly booleans (lowercase)
-<<<<<<< HEAD
     def format_bool(v):
         return str(v).lower() if isinstance(v, bool) else v
 
     lines = [f"{k:<15}: {format_bool(v)}" for k, v in d.items()]
-=======
-    def _fmt(v):
-        return str(v).lower() if isinstance(v, bool) else v
-
-    lines = [f"{k:<15}: {_fmt(v)}" for k, v in d.items()]
->>>>>>> d56dd64f
     return "\n".join(lines)
 
 
@@ -149,15 +142,11 @@
     metrics = game.play()
 
     log.info("\n===== final result =====")
-<<<<<<< HEAD
     log.info(
         f"Winner: {metrics.winner}  "
         f"score={metrics.winning_score}  "
         f"rounds={metrics.n_rounds}"
     )
-=======
-    log.info(f"Winner: {gm.winner}  " f"score={gm.winning_score}  " f"rounds={gm.n_rounds}")
->>>>>>> d56dd64f
 
 
 if __name__ == "__main__":
