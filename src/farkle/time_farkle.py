#!/usr/bin/env python3
"""
time_farkle.py

Usage:
    python time_farkle.py [--n_games N] [--players P] [--seed S] [--jobs J]

Prints timing for a single game and for a batch of N games
using random ThresholdStrategy instances for each player.
"""

import argparse
import random
import time

import pandas as pd

from farkle.simulation import (
    simulate_many_games,
    simulate_one_game,
)
from farkle.strategies import ThresholdStrategy, random_threshold_strategy


<<<<<<< HEAD
def build_arg_parser() -> argparse.ArgumentParser:
    """Return the :class:`argparse.ArgumentParser` for the CLI."""
    parser = argparse.ArgumentParser(
        description="Time one Farkle game and a batch of N games.",
    )
    parser.add_argument(
        "-n",
        "--n_games",
        type=int,
        default=1000,
        help="Number of games to simulate in batch",
    )
    parser.add_argument(
        "-p",
        "--players",
        type=int,
        default=5,
        help="Number of players per game",
    )
    parser.add_argument(
        "-s",
        "--seed",
        type=int,
        default=42,
        help="Master seed for reproducible RNG",
    )
    parser.add_argument(
        "-j",
        "--jobs",
        type=int,
        default=1,
        help="Number of parallel processes",
    )
    return parser


def make_random_strategies(num_players: int, seed: int | None) -> list:
    """Summary
    -------
    Generates a list of random ThresholdStrategy objects for each player.

    Inputs
    ------
    num_players: int
    seed: int | None
=======
def make_random_strategies(num_players: int, seed: int | None) -> list[ThresholdStrategy]:
    """Generate random strategies for each player.

    Args:
        num_players: Number of players in the game.
        seed: Seed for deterministic randomness.
>>>>>>> 97bf3d6a

    Returns:
        list[ThresholdStrategy]:
            Randomly generated ``ThresholdStrategy`` objects.
    """
    rng = random.Random(seed)
    return [random_threshold_strategy(rng) for _ in range(num_players)]


def measure_sim_times(argv: list[str] | None = None):
    """Run timing benchmarks for one game and a batch of games.

    Args:
        argv: Optional argument list to parse instead of ``sys.argv``.

    Returns:
        None
    """
    parser = build_arg_parser()
    args = parser.parse_args(argv)

    # 1) Build a fixed roster of random strategies
    strategies = make_random_strategies(args.players, args.seed)

    # 2) Time a single game
    t0 = time.perf_counter()
    gm = simulate_one_game(strategies=strategies, seed=args.seed)
    t1 = time.perf_counter()
    print("\nSingle game:")
    print(f"  Time elapsed      : {t1 - t0:.6f} s")
    winner = max(gm.players.items(), key=lambda p: p[1].score)[0]
    print(f"  Winner            : {winner}")
    print(f"  Winning score     : {gm.players[winner].score}")
    print(f"  Rounds            : {gm.game.n_rounds}")

    # 3) Time a batch of N games
    t0 = time.perf_counter()
    df: pd.DataFrame = simulate_many_games(
        n_games=args.n_games, strategies=strategies, seed=args.seed, n_jobs=args.jobs
    )
    t1 = time.perf_counter()
    print(f"\nBatch of {args.n_games} games (jobs={args.jobs}):")
    print(f"  Time elapsed      : {t1 - t0:.6f} s")
    print("  Winners breakdown :")
    print(df["winner"].value_counts().to_string())


def main():
    measure_sim_times()


if __name__ == "__main__":
    main()<|MERGE_RESOLUTION|>--- conflicted
+++ resolved
@@ -22,7 +22,6 @@
 from farkle.strategies import ThresholdStrategy, random_threshold_strategy
 
 
-<<<<<<< HEAD
 def build_arg_parser() -> argparse.ArgumentParser:
     """Return the :class:`argparse.ArgumentParser` for the CLI."""
     parser = argparse.ArgumentParser(
@@ -59,23 +58,12 @@
     return parser
 
 
-def make_random_strategies(num_players: int, seed: int | None) -> list:
-    """Summary
-    -------
-    Generates a list of random ThresholdStrategy objects for each player.
-
-    Inputs
-    ------
-    num_players: int
-    seed: int | None
-=======
 def make_random_strategies(num_players: int, seed: int | None) -> list[ThresholdStrategy]:
     """Generate random strategies for each player.
 
     Args:
         num_players: Number of players in the game.
         seed: Seed for deterministic randomness.
->>>>>>> 97bf3d6a
 
     Returns:
         list[ThresholdStrategy]:
