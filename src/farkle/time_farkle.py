--- conflicted
+++ resolved
@@ -57,13 +57,6 @@
     )
     return parser
 
-<<<<<<< HEAD
-    Inputs
-    ------
-    num_players: int
-    seed: int | None
-=======
->>>>>>> 2f18a3d3
 
 def make_random_strategies(num_players: int, seed: int | None) -> list[ThresholdStrategy]:
     """Generate random strategies for each player.
@@ -89,19 +82,8 @@
     Returns:
         None
     """
-<<<<<<< HEAD
-    p = argparse.ArgumentParser(description="Time one Farkle game and a batch of N games.")
-    p.add_argument(
-        "-n", "--n_games", type=int, default=1000, help="Number of games to simulate in batch"
-    )
-    p.add_argument("-p", "--players", type=int, default=5, help="Number of players per game")
-    p.add_argument("-s", "--seed", type=int, default=42, help="Master seed for reproducible RNG")
-    p.add_argument("-j", "--jobs", type=int, default=1, help="Number of parallel processes")
-    args = p.parse_args(argv)
-=======
     parser = build_arg_parser()
     args = parser.parse_args(argv)
->>>>>>> 2f18a3d3
 
     if args.n_games <= 0:
         raise argparse.ArgumentTypeError("--n_games must be > 0")
