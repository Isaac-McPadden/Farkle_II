--- conflicted
+++ resolved
@@ -38,15 +38,10 @@
 _ORIG_UNLINK = pathlib.Path.unlink
 
 
-<<<<<<< HEAD
-def _safe_unlink(self: pathlib.Path, *, missing_ok: bool = False) -> None:
-    """Delete ``self`` while ignoring transient permission issues.
-=======
 def _safe_unlink(self: pathlib.Path, *, missing_ok: bool = False):
     """Wrapper around ``Path.unlink`` that squashes the WinError 32 race.
 
     Deletes ``self`` while ignoring transient permission issues.
->>>>>>> 8f5bb116
 
     Parameters
     ----------
