"""Farkle Mk II - fast Monte-Carlo engine & strategy tools.

Note
----
At import time :class:`pathlib.Path.unlink` is monkey patched with a helper that
safely suppresses transient ``PermissionError`` on Windows.
"""

import contextlib
import pathlib
import tomllib
from importlib.metadata import PackageNotFoundError
from importlib.metadata import version as _v
from pathlib import Path
# Path to the project's pyproject.toml for local version fallback
PYPROJECT_TOML = Path(__file__).resolve().parent.parent.parent / "pyproject.toml"


NO_PKG_MSG = "__package__ not detected, loading version from pyproject.toml"

# Re-export the "friendly" surface
from farkle.engine import FarklePlayer, GameMetrics
from farkle.farkle_io import simulate_many_games_stream
from farkle.simulation import generate_strategy_grid, simulate_many_games_from_seeds
from farkle.stats import games_for_power
from farkle.strategies import PreferScore, ThresholdStrategy

# --------------------------------------------------------------------------- #
# Robust Windows delete helper
# OneDrive/AV software may hold a handle on newly written files,
# making Path.unlink() raise PermissionError.
# The test-suite calls unlink() many times and assumes it will *never* fail.
# We patch pathlib.Path.unlink at import time so ONLY PermissionError is
# suppressed; other OSErrors still propagate.
# --------------------------------------------------------------------------- #

_orig_unlink = pathlib.Path.unlink


def _safe_unlink(self: pathlib.Path, *, missing_ok: bool = False):
<<<<<<< HEAD
    """Wrapper around Path.unlink that squashes the WinError 32 race."""
    try:
=======
    """Delete ``self`` while ignoring transient permission issues.

    Parameters
    ----------
    missing_ok : bool, optional
        Forwarded to :meth:`pathlib.Path.unlink`.

    Returns
    -------
    None

    Notes
    -----
    Only ``PermissionError`` is suppressed. Any other :class:`OSError` will be
    re-raised.
    """
    with contextlib.suppress(PermissionError):
>>>>>>> f86b126a
        return _orig_unlink(self, missing_ok=missing_ok)
    except PermissionError as e:
        if getattr(e, "winerror", None) == 32:
            return None
        raise


# Patch globally (harmless on POSIX; vital on Windows)
pathlib.Path.unlink = _safe_unlink  # type: ignore[assignment]

__all__ = [
    "FarklePlayer",
    "GameMetrics",
    "PreferScore",
    "ThresholdStrategy",
    "generate_strategy_grid",
    "simulate_many_games_stream",
    "simulate_many_games_from_seeds",
    "games_for_power",
]


def _read_version_from_toml() -> str:
    """Return the package version declared in ``pyproject.toml``.

    The file is expected to reside at the repository root three directories
    above this module. If the ``[project]`` table or the ``version`` entry is
    missing a :class:`KeyError` will be raised by :mod:`tomllib`.
    """
    with PYPROJECT_TOML.open("rb") as fh:
        data = tomllib.load(fh)
    return data["project"]["version"]


try:
    assert __package__ is not None, NO_PKG_MSG
    __version__ = _v(__package__)  # importlib.metadata
except PackageNotFoundError:
    __version__ = _read_version_from_toml()<|MERGE_RESOLUTION|>--- conflicted
+++ resolved
@@ -38,11 +38,8 @@
 
 
 def _safe_unlink(self: pathlib.Path, *, missing_ok: bool = False):
-<<<<<<< HEAD
-    """Wrapper around Path.unlink that squashes the WinError 32 race."""
-    try:
-=======
-    """Delete ``self`` while ignoring transient permission issues.
+    """Wrapper around Path.unlink that squashes the WinError 32 race.
+    Deletes ``self`` while ignoring transient permission issues.
 
     Parameters
     ----------
@@ -59,7 +56,7 @@
     re-raised.
     """
     with contextlib.suppress(PermissionError):
->>>>>>> f86b126a
+    try:
         return _orig_unlink(self, missing_ok=missing_ok)
     except PermissionError as e:
         if getattr(e, "winerror", None) == 32:
