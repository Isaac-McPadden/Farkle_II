"""Farkle Mk II - fast Monte-Carlo engine & strategy tools.

Note
----
At import time :class:`pathlib.Path.unlink` is monkey patched with a helper
that safely suppresses transient ``PermissionError`` on Windows.
"""

from __future__ import annotations

import pathlib
import tomllib
from importlib.metadata import PackageNotFoundError
from importlib.metadata import version as _v
from pathlib import Path

<<<<<<< HEAD
=======
# Re-export the "friendly" surface
from farkle.engine import FarklePlayer, GameMetrics  # noqa: E402
from farkle.farkle_io import simulate_many_games_stream  # noqa: E402
from farkle.simulation import generate_strategy_grid, simulate_many_games_from_seeds  # noqa: E402
from farkle.stats import games_for_power  # noqa: E402
from farkle.strategies import PreferScore, ThresholdStrategy  # noqa: E402

>>>>>>> a3ec53cf
# Path to the project's pyproject.toml for local version fallback
PYPROJECT_TOML = Path(__file__).resolve().parent.parent.parent / "pyproject.toml"

NO_PKG_MSG = "__package__ not detected, loading version from pyproject.toml"

# --------------------------------------------------------------------------- #
# Robust Windows delete helper
# OneDrive/AV software may hold a handle on newly written files,
# making Path.unlink() raise PermissionError.
# The test-suite calls unlink() many times and assumes it will *never* fail.
# We patch pathlib.Path.unlink at import time so ONLY PermissionError is
# suppressed; other OSErrors still propagate.
# --------------------------------------------------------------------------- #

_orig_unlink = pathlib.Path.unlink


def _safe_unlink(self: pathlib.Path, *, missing_ok: bool = False):
    """Wrapper around ``Path.unlink`` that squashes the WinError 32 race.

    Deletes ``self`` while ignoring transient permission issues.

    Parameters
    ----------
    missing_ok : bool, optional
        Forwarded to :meth:`pathlib.Path.unlink`.

    Returns
    -------
    None

    Notes
    -----
    Only ``PermissionError`` is suppressed. Any other :class:`OSError` will be
    re-raised.
    """
<<<<<<< HEAD
    with contextlib.suppress(PermissionError):
        try:
            return _orig_unlink(self, missing_ok=missing_ok)
        except PermissionError as e:
            if getattr(e, "winerror", None) == 32:
                return None
            raise
=======
    try:
        return _orig_unlink(self, missing_ok=missing_ok)
    except PermissionError as e:
        if getattr(e, "winerror", None) == 32:
            return None
        raise
>>>>>>> a3ec53cf


# Patch globally (harmless on POSIX; vital on Windows)
pathlib.Path.unlink = _safe_unlink  # type: ignore[assignment]

# The following identifiers are re-exported for user convenience
__all__ = [
    "FarklePlayer",
    "GameMetrics",
    "PreferScore",
    "ThresholdStrategy",
    "generate_strategy_grid",
    "simulate_many_games_stream",
    "simulate_many_games_from_seeds",
    "games_for_power",
]

# Diagnostic message for fallback version retrieval
NO_PKG_MSG = "__package__ not detected, loading version from pyproject.toml"

# Path to the project's pyproject.toml for local version fallback
PYPROJECT_TOML = (
    Path(__file__).resolve().parent.parent.parent / "pyproject.toml"
)


def _read_version_from_toml() -> str:
    """Return the package version declared in ``pyproject.toml``.

    The file is expected to reside at the repository root three directories
    above this module. If the ``[project]`` table or the ``version`` entry is
    missing a :class:`KeyError` will be raised by :mod:`tomllib`.
    """
    with PYPROJECT_TOML.open("rb") as fh:
        data = tomllib.load(fh)
    return data["project"]["version"]


try:
    assert __package__ is not None, NO_PKG_MSG
    __version__ = _v(__package__)  # importlib.metadata
except PackageNotFoundError:
    __version__ = _read_version_from_toml()<|MERGE_RESOLUTION|>--- conflicted
+++ resolved
@@ -14,8 +14,6 @@
 from importlib.metadata import version as _v
 from pathlib import Path
 
-<<<<<<< HEAD
-=======
 # Re-export the "friendly" surface
 from farkle.engine import FarklePlayer, GameMetrics  # noqa: E402
 from farkle.farkle_io import simulate_many_games_stream  # noqa: E402
@@ -23,7 +21,6 @@
 from farkle.stats import games_for_power  # noqa: E402
 from farkle.strategies import PreferScore, ThresholdStrategy  # noqa: E402
 
->>>>>>> a3ec53cf
 # Path to the project's pyproject.toml for local version fallback
 PYPROJECT_TOML = Path(__file__).resolve().parent.parent.parent / "pyproject.toml"
 
@@ -60,22 +57,12 @@
     Only ``PermissionError`` is suppressed. Any other :class:`OSError` will be
     re-raised.
     """
-<<<<<<< HEAD
-    with contextlib.suppress(PermissionError):
-        try:
-            return _orig_unlink(self, missing_ok=missing_ok)
-        except PermissionError as e:
-            if getattr(e, "winerror", None) == 32:
-                return None
-            raise
-=======
     try:
         return _orig_unlink(self, missing_ok=missing_ok)
     except PermissionError as e:
         if getattr(e, "winerror", None) == 32:
             return None
         raise
->>>>>>> a3ec53cf
 
 
 # Patch globally (harmless on POSIX; vital on Windows)
