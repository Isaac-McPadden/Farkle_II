"""Farkle Mk II - fast Monte-Carlo engine & strategy tools.

Note
----
At import time :class:`pathlib.Path.unlink` is monkey patched with a helper
that safely suppresses transient ``PermissionError`` on Windows.
"""

<<<<<<< HEAD
from __future__ import annotations

import contextlib
=======
>>>>>>> 12ca5f71
import pathlib
import tomllib
from importlib.metadata import PackageNotFoundError
from importlib.metadata import version as _v
from pathlib import Path
<<<<<<< HEAD

from farkle.engine import FarklePlayer, GameMetrics
from farkle.farkle_io import simulate_many_games_stream
from farkle.simulation import generate_strategy_grid, simulate_many_games_from_seeds
from farkle.strategies import PreferScore, ThresholdStrategy

# Path to the project's pyproject.toml for local version fallback
PYPROJECT_TOML = Path(__file__).resolve().parent.parent.parent / "pyproject.toml"

NO_PKG_MSG = "__package__ not detected, loading version from pyproject.toml"

try:  # optional dependency for light-weight imports
    from farkle.stats import games_for_power
except Exception:  # pragma: no cover - optional import
    def games_for_power(*_a, **_kw):  # type: ignore[return-type]
        raise ImportError("scipy is required for games_for_power")

=======

# Re-export the "friendly" surface
from farkle.engine import FarklePlayer, GameMetrics  # noqa: E402
from farkle.farkle_io import simulate_many_games_stream  # noqa: E402
from farkle.simulation import generate_strategy_grid, simulate_many_games_from_seeds  # noqa: E402
from farkle.stats import games_for_power  # noqa: E402
from farkle.strategies import PreferScore, ThresholdStrategy  # noqa: E402

# Path to the project's pyproject.toml for local version fallback
PYPROJECT_TOML = Path(__file__).resolve().parent.parent.parent / "pyproject.toml"

NO_PKG_MSG = "__package__ not detected, loading version from pyproject.toml"

>>>>>>> 12ca5f71
# --------------------------------------------------------------------------- #
# Robust Windows delete helper
# OneDrive/AV software may hold a handle on newly written files,
# making Path.unlink() raise PermissionError.
# The test-suite calls unlink() many times and assumes it will *never* fail.
# We patch pathlib.Path.unlink at import time so ONLY PermissionError is
# suppressed; other OSErrors still propagate.
# --------------------------------------------------------------------------- #

_orig_unlink = pathlib.Path.unlink


def _safe_unlink(self: pathlib.Path, *, missing_ok: bool = False):
    """Wrapper around ``Path.unlink`` that squashes the WinError 32 race.

    Deletes ``self`` while ignoring transient permission issues.

    Parameters
    ----------
    missing_ok : bool, optional
        Forwarded to :meth:`pathlib.Path.unlink`.

    Returns
    -------
    None

    Notes
    -----
    Only ``PermissionError`` is suppressed. Any other :class:`OSError` will be
    re-raised.
    """
<<<<<<< HEAD
    with contextlib.suppress(PermissionError):
        try:
            return _orig_unlink(self, missing_ok=missing_ok)
        except PermissionError as e:  # pragma: no cover - Windows only
            if getattr(e, "winerror", None) == 32:
                return None
            raise
=======
    try:
        return _orig_unlink(self, missing_ok=missing_ok)
    except PermissionError as e:
        if getattr(e, "winerror", None) == 32:
            return None
        raise
>>>>>>> 12ca5f71


# Patch globally (harmless on POSIX; vital on Windows)
pathlib.Path.unlink = _safe_unlink  # type: ignore[assignment]

# The following identifiers are re-exported for user convenience
__all__ = [
    "FarklePlayer",
    "GameMetrics",
    "PreferScore",
    "ThresholdStrategy",
    "generate_strategy_grid",
    "simulate_many_games_stream",
    "simulate_many_games_from_seeds",
    "games_for_power",
]

# Diagnostic message for fallback version retrieval
NO_PKG_MSG = "__package__ not detected, loading version from pyproject.toml"

# Path to the project's pyproject.toml for local version fallback
PYPROJECT_TOML = (
    Path(__file__).resolve().parent.parent.parent / "pyproject.toml"
)


def _read_version_from_toml() -> str:
    """Return the package version declared in ``pyproject.toml``.

    The file is expected to reside at the repository root three directories
    above this module. If the ``[project]`` table or the ``version`` entry is
    missing a :class:`KeyError` will be raised by :mod:`tomllib`.
    """
    with PYPROJECT_TOML.open("rb") as fh:
        data = tomllib.load(fh)
    return data["project"]["version"]


try:
    assert __package__ is not None, NO_PKG_MSG
    __version__ = _v(__package__)  # importlib.metadata
except PackageNotFoundError:
    __version__ = _read_version_from_toml()<|MERGE_RESOLUTION|>--- conflicted
+++ resolved
@@ -6,36 +6,13 @@
 that safely suppresses transient ``PermissionError`` on Windows.
 """
 
-<<<<<<< HEAD
 from __future__ import annotations
 
-import contextlib
-=======
->>>>>>> 12ca5f71
 import pathlib
 import tomllib
 from importlib.metadata import PackageNotFoundError
 from importlib.metadata import version as _v
 from pathlib import Path
-<<<<<<< HEAD
-
-from farkle.engine import FarklePlayer, GameMetrics
-from farkle.farkle_io import simulate_many_games_stream
-from farkle.simulation import generate_strategy_grid, simulate_many_games_from_seeds
-from farkle.strategies import PreferScore, ThresholdStrategy
-
-# Path to the project's pyproject.toml for local version fallback
-PYPROJECT_TOML = Path(__file__).resolve().parent.parent.parent / "pyproject.toml"
-
-NO_PKG_MSG = "__package__ not detected, loading version from pyproject.toml"
-
-try:  # optional dependency for light-weight imports
-    from farkle.stats import games_for_power
-except Exception:  # pragma: no cover - optional import
-    def games_for_power(*_a, **_kw):  # type: ignore[return-type]
-        raise ImportError("scipy is required for games_for_power")
-
-=======
 
 # Re-export the "friendly" surface
 from farkle.engine import FarklePlayer, GameMetrics  # noqa: E402
@@ -49,7 +26,6 @@
 
 NO_PKG_MSG = "__package__ not detected, loading version from pyproject.toml"
 
->>>>>>> 12ca5f71
 # --------------------------------------------------------------------------- #
 # Robust Windows delete helper
 # OneDrive/AV software may hold a handle on newly written files,
@@ -81,22 +57,12 @@
     Only ``PermissionError`` is suppressed. Any other :class:`OSError` will be
     re-raised.
     """
-<<<<<<< HEAD
-    with contextlib.suppress(PermissionError):
-        try:
-            return _orig_unlink(self, missing_ok=missing_ok)
-        except PermissionError as e:  # pragma: no cover - Windows only
-            if getattr(e, "winerror", None) == 32:
-                return None
-            raise
-=======
     try:
         return _orig_unlink(self, missing_ok=missing_ok)
     except PermissionError as e:
         if getattr(e, "winerror", None) == 32:
             return None
         raise
->>>>>>> 12ca5f71
 
 
 # Patch globally (harmless on POSIX; vital on Windows)
