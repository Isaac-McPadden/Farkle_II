import csv
import multiprocessing as mp
from pathlib import Path
from typing import Any, Dict, Sequence

import numpy as np

from farkle.simulation import _play_game
from farkle.strategies import ThresholdStrategy


# ------------------------------------------------------------
def _writer_worker(queue: mp.Queue, outpath: str, header: Sequence[str]) -> None:
    """Summary: write queued rows to outpath in a separate process.

    Inputs:
        queue: multiprocessing.Queue containing row dictionaries and a
            None sentinel to stop the worker.
        outpath: Destination CSV file.
        header: Column names for the csv.DictWriter.

    Returns:
        None. Rows are appended to outpath until the sentinel is
        received.
    """
    first = not Path(outpath).exists()
    with open(outpath, "a", newline="") as fh:
        w = csv.DictWriter(fh, fieldnames=header)
        if first:
            w.writeheader()
        buffer = []
        while True:
            row = queue.get()
            if row is None:
                break
            buffer.append(row)
            if len(buffer) >= 10_000:
                w.writerows(buffer)
                fh.flush()
                buffer.clear()
        # after loop
        if buffer:
            w.writerows(buffer)


# ------------------------------------------------------------
def simulate_many_games_stream(
    *,
    n_games: int,
    strategies: Sequence[ThresholdStrategy],
    target_score: int = 10_000,
    out_csv: str = "winners.csv",
    seed: int | None = None,
    n_jobs: int = 1,
) -> None:
    """Runs games **without** building a huge DataFrame.

    Each finished game immediately lands as one row in *out_csv*:
        game_id, winner, winning_score, winner_strategy, n_rounds
    
    Inputs:
        n_games: Number of games to simulate.
        strategies: Strategies to assign to the players.
        target_score: Score needed to trigger the final round.
        out_csv: Path to the output CSV file.
        seed: Optional seed for deterministic runs.
        n_jobs: Number of processes to use; 1 runs serially.

    Returns:
        None. Metrics for each game are written incrementally to
        out_csv.
    """
    master = np.random.default_rng(seed)
    seeds = master.integers(0, 2**32 - 1, size=n_games)

    # We will write only five tiny columns per game
    header = ["game_id", "winner", "winning_score", "winner_strategy", "n_rounds"]
<<<<<<< HEAD

    # ensure target directory exists
    Path(out_csv).parent.mkdir(parents=True, exist_ok=True)

    # --- truncate file & write header once, upfront --------------------
    with open(out_csv, "w", newline="") as fh:
        writer = csv.DictWriter(fh, fieldnames=header)
        writer.writeheader()
        
=======
    
>>>>>>> 5efc3554
    if n_jobs == 1:
        # open once, write header, and stream rows serially
        with open(out_csv, "w", newline="") as fh:
            writer = csv.DictWriter(fh, fieldnames=header)
            writer.writeheader()
            for gid, s in enumerate(seeds, 1):
                row = _single_game_row(gid, s, strategies, target_score)
                writer.writerow(row)
    else:
        # first truncate file and write header, then append via worker
        with open(out_csv, "w", newline="") as fh:
            writer = csv.DictWriter(fh, fieldnames=header)
            writer.writeheader()

        queue: mp.Queue = mp.Queue(maxsize=2_000)
        writer = mp.Process(target=_writer_worker, args=(queue, out_csv, header))
        writer.start()

        # map-reduce style parallel play
        with mp.Pool(processes=n_jobs) as pool:
            for _, row in pool.imap_unordered(
                _single_game_row_mp,
                [(i + 1, sd, strategies, target_score) for i, sd in enumerate(seeds)],
                chunksize=50,
            ):
                queue.put(row)

        queue.put(None)  # poison pill
        writer.join()


# ------- helpers shared by both execution paths --------------------------
def _single_game_row(
    game_id: int,
    seed: int,
    strategies: Sequence[ThresholdStrategy],
    target_score: int,
) -> Dict[str, Any]:
    """Summary: play one game and format metrics for CSV output.

    Inputs:
        game_id: Sequential identifier for the game.
        seed: Random seed used for the game's RNGs.
        strategies: Strategies applied to the players.
        target_score: Score required to win the game.

    Returns:
        Mapping of column names to values for a single row of the
        simulate_many_games_stream output.
    """
    gm = _play_game(seed, strategies, target_score)  # re-use existing helper
    winner_name = gm["winner"]
    winner_strategy = gm[f"{winner_name}_strategy"]
    return {
        "game_id": game_id,
        "winner": winner_name,
        "winning_score": gm["winning_score"],
        "winner_strategy": winner_strategy,
        "n_rounds": gm["n_rounds"],
    }


# pickle-friendly wrapper for mp.Pool
def _single_game_row_mp(args_tuple):
    """
    multiprocessing helper that forwards to _single_game_row.

    Inputs:
        args_tuple: Tuple (game_id, seed, strategies, target_score) as
            expected by _single_game_row.

    Returns:
        (game_id, row_dict) so that the game id survives pool ordering.
    """
    return args_tuple[0], _single_game_row(*args_tuple)<|MERGE_RESOLUTION|>--- conflicted
+++ resolved
@@ -75,7 +75,6 @@
 
     # We will write only five tiny columns per game
     header = ["game_id", "winner", "winning_score", "winner_strategy", "n_rounds"]
-<<<<<<< HEAD
 
     # ensure target directory exists
     Path(out_csv).parent.mkdir(parents=True, exist_ok=True)
@@ -84,10 +83,7 @@
     with open(out_csv, "w", newline="") as fh:
         writer = csv.DictWriter(fh, fieldnames=header)
         writer.writeheader()
-        
-=======
-    
->>>>>>> 5efc3554
+
     if n_jobs == 1:
         # open once, write header, and stream rows serially
         with open(out_csv, "w", newline="") as fh:
