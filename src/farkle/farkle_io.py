--- conflicted
+++ resolved
@@ -41,15 +41,9 @@
             if row is None:
                 break
             buffer.append(row)
-<<<<<<< HEAD
-            if len(buffer) >= 10_000:
+            if len(buffer) >= BUFFER_SIZE:
                 writer.writerows(buffer)
                 file_handle.flush()
-=======
-            if len(buffer) >= BUFFER_SIZE:
-                w.writerows(buffer)
-                fh.flush()
->>>>>>> 941d2fab
                 buffer.clear()
         # after loop
         if buffer:
@@ -95,14 +89,14 @@
     Path(out_csv).parent.mkdir(parents=True, exist_ok=True)
 
     # --- truncate file & write header once, upfront --------------------
-    with open(out_csv, "w", newline="") as fh:
-        writer = csv.DictWriter(fh, fieldnames=header)
+    with open(out_csv, "w", newline="") as file_handle:
+        writer = csv.DictWriter(file_handle, fieldnames=header)
         writer.writeheader()
 
     if n_jobs == 1:
         # open once, write header, and stream rows serially
-        with open(out_csv, "w", newline="") as fh:
-            writer = csv.DictWriter(fh, fieldnames=header)
+        with open(out_csv, "w", newline="") as file_handle:
+            writer = csv.DictWriter(file_handle, fieldnames=header)
             writer.writeheader()
             for gid, s in enumerate(seeds, 1):
                 row = _single_game_row(gid, s, strategies, target_score)
