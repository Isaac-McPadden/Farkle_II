--- conflicted
+++ resolved
@@ -102,16 +102,12 @@
                 row = _single_game_row(gid, s, strategies, target_score)
                 writer.writerow(row)
     else:
-<<<<<<< HEAD
-        queue: mp.Queue = mp.Queue(maxsize=QUEUE_SIZE)
-=======
         # first truncate file and write header, then append via worker
         with open(out_csv, "w", newline="") as fh:
             writer = csv.DictWriter(fh, fieldnames=header)
             writer.writeheader()
 
-        queue: mp.Queue = mp.Queue(maxsize=2_000)
->>>>>>> a82d7df0
+        queue: mp.Queue = mp.Queue(maxsize=QUEUE_SIZE)
         writer = mp.Process(target=_writer_worker, args=(queue, out_csv, header))
         writer.start()
 
