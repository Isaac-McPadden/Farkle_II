"""Train a gradient boosting model to analyse strategy metrics.

This script reads the feature metrics and pooled ratings, fits a
``HistGradientBoostingRegressor`` to predict strategy ``mu`` values, then writes
permutation feature importances and partial dependence plots.
"""

from __future__ import annotations

import argparse
import json
import pickle
import warnings
from pathlib import Path
from typing import List

IMPORTANCE_PATH = Path("data/rf_importance.json")

import matplotlib.pyplot as plt
import pandas as pd
from sklearn.ensemble import HistGradientBoostingRegressor
from sklearn.inspection import PartialDependenceDisplay, permutation_importance

# ---------------------------------------------------------------------------
# Constants for file and directory locations used in this module
# ---------------------------------------------------------------------------
METRICS_PATH = Path("data/metrics.parquet")
RATINGS_PATH = Path("data/ratings_pooled.pkl")
FIG_DIR = Path("notebooks/figs")
IMPORTANCE_PATH = Path("data/rf_importance.json")


def plot_partial_dependence(model, X, column: str, out_dir: Path) -> Path:
    """Save the partial dependence plot for ``column`` and return the path."""
    out_dir = Path(out_dir)
    out_dir.mkdir(parents=True, exist_ok=True)
    with warnings.catch_warnings():
        warnings.filterwarnings(
            "ignore",
            message="Attempting to set identical low and high ylims",
        )
        disp = PartialDependenceDisplay.from_estimator(model, X, [column])
    out_file = out_dir / f"pd_{column}.png"
    disp.figure_.savefig(out_file)
    plt.close(disp.figure_)
    return out_file


def run_rf(seed: int = 0, output_path: Path = IMPORTANCE_PATH) -> None:
    """Train the regressor and output feature importance and plots.

    Parameters
    ----------
    seed : int, optional
        Random seed for model fitting and permutation importance.

    Reads
    -----
    ``data/metrics.parquet``
        Per-strategy feature metrics.
    ``data/ratings_pooled.pkl``
        Pickled mapping of strategy names to pooled ``(mu, sigma)`` tuples.

    Writes
    ------
    ``data/rf_importance.json``
        JSON file mapping metric names to permutation importance scores.
    ``notebooks/figs/pd_<feature>.png``
        Partial dependence plots for each metric.
    """
    metrics = pd.read_parquet(METRICS_PATH)
    with open(RATINGS_PATH, "rb") as fh:
        ratings = pickle.load(fh)
<<<<<<< HEAD
    df_mu = pd.DataFrame({"strategy": list(ratings), "mu": [v.mu for v in ratings.values()]})
    data = metrics.merge(df_mu, on="strategy", how="inner")
=======
    rating_df = pd.DataFrame({"strategy": list(ratings), "mu": [v[0] for v in ratings.values()]})
    data = metrics.merge(rating_df, on="strategy", how="inner")
>>>>>>> 6fd9a9d6
    X = data.drop(columns=["strategy", "mu"])
    X = X.astype(float)
    y = data["mu"]

    model = HistGradientBoostingRegressor(random_state=seed)
    model.fit(X, y)

    perm_importance = permutation_importance(model, X, y, n_repeats=5, random_state=seed)
    if len(perm_importance["importances_mean"]) != len(X.columns):
        msg = (
            "Mismatch between number of features and permutation importances: "
            f"expected {len(X.columns)}, got {len(imp['importances_mean'])}"
        )
        raise ValueError(msg)
    imp_dict = {c: float(s) for c, s in zip(X.columns, perm_importance["importances_mean"], strict=False)}
    IMPORTANCE_PATH.parent.mkdir(exist_ok=True)
    with IMPORTANCE_PATH.open("w") as fh:
        json.dump(imp_dict, fh, indent=2, sort_keys=True)

    FIG_DIR.mkdir(parents=True, exist_ok=True)
    for col in X.columns:
        plot_partial_dependence(model, X, col, FIG_DIR)


def main(argv: List[str] | None = None) -> None:
    """Entry point for ``python -m farkle.run_rf``.

    Parameters
    ----------
    argv : List[str] | None, optional
        Command line arguments, or ``None`` to use ``sys.argv``. Only a single
        ``--seed`` option is accepted.
    """

    parser = argparse.ArgumentParser(
        description=(
            "Train a random forest using data/metrics.parquet and data/ratings_pooled.pkl. "
            "Run from the project root. Writes rf_importance.json to --output and partial "
            "dependence plots to notebooks/figs/."
        )
    )
    parser.add_argument("--seed", type=int, default=0)
    parser.add_argument(
        "-o",
        "--output",
        type=Path,
        default=IMPORTANCE_PATH,
        help="Path to write rf_importance.json",
    )
    args = parser.parse_args(argv or [])
    run_rf(seed=args.seed, output_path=args.output)


if __name__ == "__main__":
    main()<|MERGE_RESOLUTION|>--- conflicted
+++ resolved
@@ -71,13 +71,8 @@
     metrics = pd.read_parquet(METRICS_PATH)
     with open(RATINGS_PATH, "rb") as fh:
         ratings = pickle.load(fh)
-<<<<<<< HEAD
-    df_mu = pd.DataFrame({"strategy": list(ratings), "mu": [v.mu for v in ratings.values()]})
-    data = metrics.merge(df_mu, on="strategy", how="inner")
-=======
-    rating_df = pd.DataFrame({"strategy": list(ratings), "mu": [v[0] for v in ratings.values()]})
-    data = metrics.merge(rating_df, on="strategy", how="inner")
->>>>>>> 6fd9a9d6
+    mu_rating_df = pd.DataFrame({"strategy": list(ratings), "mu": [v.mu for v in ratings.values()]})
+    data = metrics.merge(mu_rating_df, on="strategy", how="inner")
     X = data.drop(columns=["strategy", "mu"])
     X = X.astype(float)
     y = data["mu"]
