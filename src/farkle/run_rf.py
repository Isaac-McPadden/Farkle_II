"""Train a gradient boosting model to analyse strategy metrics.

This script reads the feature metrics and pooled ratings, fits a
``HistGradientBoostingRegressor`` to predict strategy ``mu`` values, then writes
permutation feature importances and partial dependence plots.
"""

from __future__ import annotations

import argparse
import json
import pickle
import warnings
from pathlib import Path
from typing import List

IMPORTANCE_PATH = Path("data/rf_importance.json")

import matplotlib.pyplot as plt
import pandas as pd
from sklearn.ensemble import HistGradientBoostingRegressor
from sklearn.inspection import PartialDependenceDisplay, permutation_importance

# ---------------------------------------------------------------------------
# Constants for file and directory locations used in this module
# ---------------------------------------------------------------------------
METRICS_PATH = Path("data/metrics.parquet")
RATINGS_PATH = Path("data/ratings_pooled.pkl")
FIG_DIR = Path("notebooks/figs")
IMPORTANCE_PATH = Path("data/rf_importance.json")


def plot_partial_dependence(model, X, column: str, out_dir: Path) -> Path:
    """Save the partial dependence plot for ``column`` and return the path."""
    out_dir = Path(out_dir)
    out_dir.mkdir(parents=True, exist_ok=True)
    with warnings.catch_warnings():
        warnings.filterwarnings(
            "ignore",
            message="Attempting to set identical low and high ylims",
        )
        disp = PartialDependenceDisplay.from_estimator(model, X, [column])
    out_file = out_dir / f"pd_{column}.png"
    disp.figure_.savefig(out_file)
    plt.close(disp.figure_)
    return out_file


<<<<<<< HEAD
def run_rf(seed: int = 0, output_path: Path = IMPORTANCE_PATH) -> None:
    metrics = pd.read_parquet("data/metrics.parquet")
    with open("data/ratings_pooled.pkl", "rb") as fh:
=======
def run_rf(seed: int = 0) -> None:
    """Train the regressor and output feature importance and plots.

    Parameters
    ----------
    seed : int, optional
        Random seed for model fitting and permutation importance.

    Reads
    -----
    ``data/metrics.parquet``
        Per-strategy feature metrics.
    ``data/ratings_pooled.pkl``
        Pickled mapping of strategy names to pooled ``(mu, sigma)`` tuples.

    Writes
    ------
    ``data/rf_importance.json``
        JSON file mapping metric names to permutation importance scores.
    ``notebooks/figs/pd_<feature>.png``
        Partial dependence plots for each metric.
    """
    metrics = pd.read_parquet(METRICS_PATH)
    with open(RATINGS_PATH, "rb") as fh:
>>>>>>> d66c8bec
        ratings = pickle.load(fh)
    rating_df = pd.DataFrame({"strategy": list(ratings), "mu": [v[0] for v in ratings.values()]})
    data = metrics.merge(rating_df, on="strategy", how="inner")
    X = data.drop(columns=["strategy", "mu"])
    X = X.astype(float)
    y = data["mu"]

    model = HistGradientBoostingRegressor(random_state=seed)
    model.fit(X, y)

<<<<<<< HEAD
    imp = permutation_importance(model, X, y, n_repeats=5, random_state=seed)
    imp_dict = {c: float(s) for c, s in zip(X.columns, imp["importances_mean"], strict=False)}
    output_path.parent.mkdir(parents=True, exist_ok=True)
    with output_path.open("w") as fh:
=======
    perm_importance = permutation_importance(model, X, y, n_repeats=5, random_state=seed)
    if len(perm_importance["importances_mean"]) != len(X.columns):
        msg = (
            "Mismatch between number of features and permutation importances: "
            f"expected {len(X.columns)}, got {len(imp['importances_mean'])}"
        )
        raise ValueError(msg)
    imp_dict = {c: float(s) for c, s in zip(X.columns, perm_importance["importances_mean"], strict=False)}
    IMPORTANCE_PATH.parent.mkdir(exist_ok=True)
    with IMPORTANCE_PATH.open("w") as fh:
>>>>>>> d66c8bec
        json.dump(imp_dict, fh, indent=2, sort_keys=True)

    FIG_DIR.mkdir(parents=True, exist_ok=True)
    for col in X.columns:
        plot_partial_dependence(model, X, col, FIG_DIR)


def main(argv: List[str] | None = None) -> None:
<<<<<<< HEAD
    parser = argparse.ArgumentParser(
        description=(
            "Train a random forest using data/metrics.parquet and data/ratings_pooled.pkl. "
            "Run from the project root. Writes rf_importance.json to --output and partial "
            "dependence plots to notebooks/figs/."
        )
    )
=======
    """Entry point for ``python -m farkle.run_rf``.

    Parameters
    ----------
    argv : List[str] | None, optional
        Command line arguments, or ``None`` to use ``sys.argv``. Only a single
        ``--seed`` option is accepted.
    """

    parser = argparse.ArgumentParser(description="Random forest analysis")
>>>>>>> d66c8bec
    parser.add_argument("--seed", type=int, default=0)
    parser.add_argument(
        "-o",
        "--output",
        type=Path,
        default=IMPORTANCE_PATH,
        help="Path to write rf_importance.json",
    )
    args = parser.parse_args(argv or [])
    run_rf(seed=args.seed, output_path=args.output)


if __name__ == "__main__":
    main()<|MERGE_RESOLUTION|>--- conflicted
+++ resolved
@@ -46,12 +46,7 @@
     return out_file
 
 
-<<<<<<< HEAD
 def run_rf(seed: int = 0, output_path: Path = IMPORTANCE_PATH) -> None:
-    metrics = pd.read_parquet("data/metrics.parquet")
-    with open("data/ratings_pooled.pkl", "rb") as fh:
-=======
-def run_rf(seed: int = 0) -> None:
     """Train the regressor and output feature importance and plots.
 
     Parameters
@@ -75,7 +70,6 @@
     """
     metrics = pd.read_parquet(METRICS_PATH)
     with open(RATINGS_PATH, "rb") as fh:
->>>>>>> d66c8bec
         ratings = pickle.load(fh)
     rating_df = pd.DataFrame({"strategy": list(ratings), "mu": [v[0] for v in ratings.values()]})
     data = metrics.merge(rating_df, on="strategy", how="inner")
@@ -86,12 +80,6 @@
     model = HistGradientBoostingRegressor(random_state=seed)
     model.fit(X, y)
 
-<<<<<<< HEAD
-    imp = permutation_importance(model, X, y, n_repeats=5, random_state=seed)
-    imp_dict = {c: float(s) for c, s in zip(X.columns, imp["importances_mean"], strict=False)}
-    output_path.parent.mkdir(parents=True, exist_ok=True)
-    with output_path.open("w") as fh:
-=======
     perm_importance = permutation_importance(model, X, y, n_repeats=5, random_state=seed)
     if len(perm_importance["importances_mean"]) != len(X.columns):
         msg = (
@@ -102,7 +90,6 @@
     imp_dict = {c: float(s) for c, s in zip(X.columns, perm_importance["importances_mean"], strict=False)}
     IMPORTANCE_PATH.parent.mkdir(exist_ok=True)
     with IMPORTANCE_PATH.open("w") as fh:
->>>>>>> d66c8bec
         json.dump(imp_dict, fh, indent=2, sort_keys=True)
 
     FIG_DIR.mkdir(parents=True, exist_ok=True)
@@ -111,15 +98,6 @@
 
 
 def main(argv: List[str] | None = None) -> None:
-<<<<<<< HEAD
-    parser = argparse.ArgumentParser(
-        description=(
-            "Train a random forest using data/metrics.parquet and data/ratings_pooled.pkl. "
-            "Run from the project root. Writes rf_importance.json to --output and partial "
-            "dependence plots to notebooks/figs/."
-        )
-    )
-=======
     """Entry point for ``python -m farkle.run_rf``.
 
     Parameters
@@ -129,8 +107,13 @@
         ``--seed`` option is accepted.
     """
 
-    parser = argparse.ArgumentParser(description="Random forest analysis")
->>>>>>> d66c8bec
+    parser = argparse.ArgumentParser(
+        description=(
+            "Train a random forest using data/metrics.parquet and data/ratings_pooled.pkl. "
+            "Run from the project root. Writes rf_importance.json to --output and partial "
+            "dependence plots to notebooks/figs/."
+        )
+    )
     parser.add_argument("--seed", type=int, default=0)
     parser.add_argument(
         "-o",
