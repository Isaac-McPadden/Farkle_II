"""
Tiny integration-style tests for time_farkle.py utilities.
(We don't time anything here - just logic.)
"""

import argparse
from types import SimpleNamespace

import pandas as pd
import pytest

import farkle.time_farkle as tf


@pytest.fixture(autouse=True)
def fast_sim(monkeypatch):
    """
    Stub the two heavy helpers so they return instantly *and* look
    enough like pandas objects that measure_sim_times() is happy.
    """
    dummy_game = SimpleNamespace(
        players={"P0": SimpleNamespace(score=10)},
        game=SimpleNamespace(n_rounds=1),
    )

    # simulate_one_game → lightweight object
    monkeypatch.setattr(
        tf,
        "simulate_one_game",
        lambda **_: dummy_game,
        raising=False,
    )

    # simulate_many_games → tiny DataFrame with a 'winner' column
    monkeypatch.setattr(
        tf,
        "simulate_many_games",
        lambda **_: pd.DataFrame({"winner": [0]}),
        raising=False,
    )


def test_measure_sim_times_runs_capfd(capfd):
    # use argv=[] so argparse sees no flags
    tf.measure_sim_times(argv=[])
    out, _ = capfd.readouterr()
    assert "Single game:" in out
    assert "Batch of" in out


def test_make_random_strategies_deterministic():
    s1 = tf.make_random_strategies(3, seed=42)
    s2 = tf.make_random_strategies(3, seed=42)
    assert [str(x) for x in s1] == [str(x) for x in s2]
    assert len(s1) == 3


def test_dataframe_winner_column(tmp_path, monkeypatch):  # noqa: ARG001
    """
    Trivial smoke test: monkey-patch simulate_many_games so we don't
    actually run heavy sims - return a synthetic DataFrame instead.
    """
    import farkle.time_farkle as tf

    def fake_many_games(*_, **__):
        return pd.DataFrame({"winner": ["P1", "P2", "P1"]})

    monkeypatch.setattr(tf, "simulate_many_games", fake_many_games)
    df = tf.simulate_many_games(n_games=3, strategies=[], seed=0, n_jobs=1)
    assert set(df["winner"]) == {"P1", "P2"}


<<<<<<< HEAD
@pytest.mark.parametrize(
    "flag,val",
    [
        ("-n", "0"),
        ("-n", "-1"),
        ("-p", "0"),
        ("-p", "-2"),
        ("-j", "0"),
        ("-j", "-3"),
    ],
)
def test_cli_rejects_nonpositive_values(flag, val):
    with pytest.raises(SystemExit):
        tf.measure_sim_times(argv=[flag, val])


def test_build_arg_parser_defaults():
    parser = tf.build_arg_parser()
    args = parser.parse_args([])
    assert args.n_games == 1000 and isinstance(args.n_games, int)
    assert args.players == 5 and isinstance(args.players, int)
    assert args.seed == 42 and isinstance(args.seed, int)
    assert args.jobs == 1 and isinstance(args.jobs, int)


def test_winners_breakdown_multiple_winners(monkeypatch, capfd):
    df = pd.DataFrame({"winner": ["P1", "P2", "P1"]})
    monkeypatch.setattr(tf, "simulate_many_games", lambda **_: df)
    tf.measure_sim_times(argv=[])  # defaults
    out, _ = capfd.readouterr()
    assert "P1" in out and "2" in out
    assert "P2" in out and "1" in out
    
=======
def test_measure_sim_times_rejects_invalid_args():
    with pytest.raises(argparse.ArgumentTypeError):
        tf.measure_sim_times(["--n_games", "0"])
    with pytest.raises(argparse.ArgumentTypeError):
        tf.measure_sim_times(["--players", "0"])
    with pytest.raises(argparse.ArgumentTypeError):
        tf.measure_sim_times(["--jobs", "0"])
>>>>>>> 63396d9e
<|MERGE_RESOLUTION|>--- conflicted
+++ resolved
@@ -70,7 +70,6 @@
     assert set(df["winner"]) == {"P1", "P2"}
 
 
-<<<<<<< HEAD
 @pytest.mark.parametrize(
     "flag,val",
     [
@@ -104,12 +103,11 @@
     assert "P1" in out and "2" in out
     assert "P2" in out and "1" in out
     
-=======
+
 def test_measure_sim_times_rejects_invalid_args():
     with pytest.raises(argparse.ArgumentTypeError):
         tf.measure_sim_times(["--n_games", "0"])
     with pytest.raises(argparse.ArgumentTypeError):
         tf.measure_sim_times(["--players", "0"])
     with pytest.raises(argparse.ArgumentTypeError):
-        tf.measure_sim_times(["--jobs", "0"])
->>>>>>> 63396d9e
+        tf.measure_sim_times(["--jobs", "0"])