import os
import threading

from pathlib import Path
import pytest

pa = pytest.importorskip("pyarrow")

from farkle.utils.manifest import (
    append_manifest_line,
    append_manifest_many,
    iter_manifest,
)
from farkle.utils import streaming_loop


def test_append_manifest_helpers(tmp_path):
    manifest_path = tmp_path / "manifest.ndjson"

    append_manifest_line(manifest_path, {"path": "alpha"})
    append_manifest_many(
        manifest_path,
        [{"path": "beta"}, {"path": "gamma"}],
    )

    with manifest_path.open("a", encoding="utf-8") as fh:
        fh.write("\n")

    records = list(iter_manifest(manifest_path))

    assert [r["path"] for r in records] == ["alpha", "beta", "gamma"]
    for record in records:
        assert "ts" in record and record["ts"]


def test_append_manifest_without_timestamp(tmp_path):
    manifest_path = tmp_path / "manifest.ndjson"

    append_manifest_line(
        manifest_path,
        {"path": "delta"},
        add_timestamp=False,
    )

    records = list(iter_manifest(manifest_path))
    assert len(records) == 1
    assert records[0]["path"] == "delta"
    assert "ts" not in records[0]


def test_append_manifest_many_noop_on_empty_iterable(tmp_path):
    manifest_path = tmp_path / "manifest.ndjson"

    append_manifest_many(manifest_path, [])
    assert not manifest_path.exists()

    manifest_path.write_text('{"path":"existing"}\n', encoding="utf-8")
    before_bytes = manifest_path.read_bytes()
    before_mtime = manifest_path.stat().st_mtime_ns

    append_manifest_many(manifest_path, iter(()))

    assert manifest_path.read_bytes() == before_bytes
    assert manifest_path.stat().st_mtime_ns == before_mtime


def test_iter_manifest_missing_file(tmp_path):
    missing_path = Path(tmp_path) / "missing.ndjson"

    assert list(iter_manifest(missing_path)) == []


def test_run_streaming_shard_invocation(tmp_path, monkeypatch):
    tables = [
        pa.table({"value": [1, 2]}),
        pa.table({"value": [3]}),
    ]
    schema = tables[0].schema
    out_path = tmp_path / "nested" / "out.parquet"
    manifest_path = tmp_path / "manifest.ndjson"

    captured_init = {}
    captured_batches = []

    class DummyWriter:
        def __init__(self, *, out_path, schema, compression, row_group_size):
            captured_init.update(
                {
                    "out_path": out_path,
                    "schema": schema,
                    "compression": compression,
                    "row_group_size": row_group_size,
                }
            )
            self.rows_written = 0

        def __enter__(self):
            return self

        def __exit__(self, exc_type, exc, tb):
            return False

        def write_batches(self, batch_iterable):
            batches = list(batch_iterable)
            captured_batches.append(batches)
            self.rows_written = sum(tbl.num_rows for tbl in batches)

    monkeypatch.setattr(streaming_loop, "ParquetShardWriter", DummyWriter)

    manifest_calls = []

    def fake_append(path, record):
        manifest_calls.append((path, record))

    monkeypatch.setattr(streaming_loop, "append_manifest_line", fake_append)

    run_extra = {"block": 42}
    streaming_loop.run_streaming_shard(
        out_path=str(out_path),
        manifest_path=str(manifest_path),
        schema=schema,
        batch_iter=iter(tables),
        row_group_size=10,
        compression="zstd",
        manifest_extra=run_extra,
    )

    assert out_path.parent.exists()
    assert captured_init == {
        "out_path": str(out_path),
        "schema": schema,
        "compression": "zstd",
        "row_group_size": 10,
    }
    assert len(captured_batches) == 1
    assert len(captured_batches[0]) == len(tables)
    for expected, actual in zip(tables, captured_batches[0]):
        assert actual is expected

    assert manifest_calls and manifest_calls[0][0] == str(manifest_path)
    manifest_record = manifest_calls[0][1]
<<<<<<< HEAD
    # Production code prefers paths relative to the current working directory, but
    # falls back to the manifest directory (and ultimately an absolute path) when
    # necessary. Accept any of those equivalents to avoid sensitivity to the
    # runner's working directory.
    manifest_dir = os.fspath(Path(manifest_path).parent)
    expected_paths = set()
    try:
        expected_paths.add(os.path.relpath(os.fspath(out_path)))
    except ValueError:
        # Cross-drive relative paths may not be representable.
        expected_paths.add(os.fspath(out_path))
    try:
        expected_paths.add(os.path.relpath(os.fspath(out_path), start=manifest_dir))
    except ValueError:
        expected_paths.add(os.fspath(out_path))
    assert manifest_record["path"] in expected_paths
=======
    # Compute the relative path the same way the production code does.
    manifest_dir = os.path.abspath(os.fspath(Path(manifest_path).parent))
    try:
        expected_rel = os.path.relpath(os.fspath(out_path))
    except ValueError:
        try:
            expected_rel = os.path.relpath(os.fspath(out_path), start=manifest_dir)
        except ValueError:
            # Cross-drive fallback on Windows: use absolute path
            expected_rel = os.path.abspath(os.fspath(out_path))
    assert manifest_record["path"] == expected_rel
>>>>>>> 9733c3b5
    assert manifest_record["rows"] == sum(tbl.num_rows for tbl in tables)
    for key, value in run_extra.items():
        assert manifest_record[key] == value


def test_run_streaming_shard_manifest_path_without_dir(tmp_path, monkeypatch):
    tables = [
        pa.table({"value": [1, 2]}),
        pa.table({"value": [3]}),
    ]
    schema = tables[0].schema
    out_path = tmp_path / "nested" / "out.parquet"
    out_path_str = os.fspath(out_path)
    manifest_path = "manifest.ndjson"

    class DummyWriter:
        def __init__(self, *, out_path, schema, compression, row_group_size):
            self.rows_written = 0

        def __enter__(self):
            return self

        def __exit__(self, exc_type, exc, tb):
            return False

        def write_batches(self, batch_iterable):
            for tbl in batch_iterable:
                self.rows_written += tbl.num_rows

    monkeypatch.setattr(streaming_loop, "ParquetShardWriter", DummyWriter)

    manifest_calls = []

    def fake_append(path, record):
        manifest_calls.append((path, record))

    monkeypatch.setattr(streaming_loop, "append_manifest_line", fake_append)

    relpath_calls = []
    real_relpath = os.path.relpath

    def fake_relpath(path, start=os.curdir):
        relpath_calls.append((path, start))
        if len(relpath_calls) <= 2:
            raise ValueError("boom")
        return real_relpath(path, start=start)

    monkeypatch.setattr(os.path, "relpath", fake_relpath)

    expected_manifest_dir = os.path.abspath(os.curdir)
    streaming_loop.run_streaming_shard(
        out_path=out_path_str,
        manifest_path=manifest_path,
        schema=schema,
        batch_iter=iter(tables),
        row_group_size=10,
        compression="zstd",
        manifest_extra=None,
    )

    assert len(relpath_calls) == 2
    assert relpath_calls[0] == (out_path_str, os.curdir)
    assert relpath_calls[1] == (out_path_str, expected_manifest_dir)

    assert manifest_calls and manifest_calls[0][0] == manifest_path
    manifest_record = manifest_calls[0][1]
    assert manifest_record["path"] == os.path.abspath(out_path_str)
    assert manifest_record["rows"] == sum(tbl.num_rows for tbl in tables)


def test_writer_thread_forwards_manifest(monkeypatch):
    tables = [
        pa.table({"value": [1]}),
        pa.table({"value": [2, 3]}),
    ]
    queue = list(tables) + [None]
    pop_calls = []

    def fake_pop():
        value = queue.pop(0)
        pop_calls.append(value)
        return value

    captured = {}

    def fake_run_streaming_shard(**kwargs):
        batches = list(kwargs.pop("batch_iter"))
        captured.update(kwargs)
        captured["batches"] = batches

    monkeypatch.setattr(streaming_loop, "run_streaming_shard", fake_run_streaming_shard)

    manifest_extra = {"player": "A"}
    streaming_loop.writer_thread(
        fake_pop,
        out_path="result.parquet",
        manifest_path="manifest.ndjson",
        schema=tables[0].schema,
        row_group_size=5,
        compression="snappy",
        manifest_extra=manifest_extra,
    )

    assert pop_calls[-1] is None
    assert captured["out_path"] == "result.parquet"
    assert captured["manifest_path"] == "manifest.ndjson"
    assert captured["schema"].equals(tables[0].schema)
    assert captured["row_group_size"] == 5
    assert captured["compression"] == "snappy"
    assert captured["manifest_extra"] == manifest_extra
    assert len(captured["batches"]) == len(tables)
    for expected, actual in zip(tables, captured["batches"]):
        assert actual is expected


def test_producer_thread_pushes_all_tables():
    tables = [
        pa.table({"value": [1]}),
        pa.table({"value": [2]}),
    ]

    pushed = []

    def fake_push(tbl):
        pushed.append(tbl)

    def mk_batches():
        return iter(tables)

    streaming_loop.producer_thread(fake_push, mk_batches)

    assert pushed == tables
    for expected, actual in zip(tables, pushed):
        assert actual is expected


def test_bounded_queue_blocks_and_closes():
    queue = streaming_loop.BoundedQueue(maxsize=1)
    first = pa.table({"value": [1]})
    second = pa.table({"value": [2]})

    queue.push(first)

    started = threading.Event()
    finished = threading.Event()

    def push_second():
        started.set()
        queue.push(second)
        finished.set()

    thread = threading.Thread(target=push_second)
    thread.start()

    assert started.wait(timeout=1.0)
    assert not finished.wait(timeout=0.1)

    popped_first = queue.pop()
    assert first.equals(popped_first)

    assert finished.wait(timeout=1.0)
    thread.join(timeout=1.0)

    popped_second = queue.pop()
    assert second.equals(popped_second)

    queue.close()
    assert queue.pop() is None<|MERGE_RESOLUTION|>--- conflicted
+++ resolved
@@ -139,7 +139,6 @@
 
     assert manifest_calls and manifest_calls[0][0] == str(manifest_path)
     manifest_record = manifest_calls[0][1]
-<<<<<<< HEAD
     # Production code prefers paths relative to the current working directory, but
     # falls back to the manifest directory (and ultimately an absolute path) when
     # necessary. Accept any of those equivalents to avoid sensitivity to the
@@ -156,19 +155,6 @@
     except ValueError:
         expected_paths.add(os.fspath(out_path))
     assert manifest_record["path"] in expected_paths
-=======
-    # Compute the relative path the same way the production code does.
-    manifest_dir = os.path.abspath(os.fspath(Path(manifest_path).parent))
-    try:
-        expected_rel = os.path.relpath(os.fspath(out_path))
-    except ValueError:
-        try:
-            expected_rel = os.path.relpath(os.fspath(out_path), start=manifest_dir)
-        except ValueError:
-            # Cross-drive fallback on Windows: use absolute path
-            expected_rel = os.path.abspath(os.fspath(out_path))
-    assert manifest_record["path"] == expected_rel
->>>>>>> 9733c3b5
     assert manifest_record["rows"] == sum(tbl.num_rows for tbl in tables)
     for key, value in run_extra.items():
         assert manifest_record[key] == value
