import csv
import queue
import sys
import threading
from pathlib import Path

import pytest
import yaml

<<<<<<< HEAD
import farkle.utils.parallel as parallel
from farkle.cli import farkle_cli  # imports the module, not the exe
=======
import farkle.utils.farkle_io as farkle_io
import farkle.cli.main as cli_main  # imports the module, not the exe
>>>>>>> b72a47cd
from farkle.simulation.stats import games_for_power
from farkle.simulation.strategies import ThresholdStrategy
from farkle.utils.parallel import simulate_many_games_stream


def test_games_for_power_monotonic():
    n_small_delta = games_for_power(n_strategies=2, delta=0.05)
    n_large_delta = games_for_power(n_strategies=2, delta=0.10)
    # Larger effect size ⇒ fewer games required
    assert n_large_delta < n_small_delta


def test_cli_run(tmp_path, monkeypatch):
    cfg = {
        "strategy_grid": {
            "score_thresholds": [300],
            "dice_thresholds": [2],
            "smart_five_opts": [False],
            "smart_one_opts": [False],
            "consider_score_opts": [True],
            "consider_dice_opts": [True],
            "auto_hot_dice_opts": [False],
        },
        "sim": {
            "n_games": 2,
            "out_csv": str(tmp_path / "out.csv"),
            "seed": 42,
            "n_jobs": 1,
        },
    }
    cfg_path = tmp_path / "cfg.yml"
    cfg_path.write_text(yaml.safe_dump(cfg))

    monkeypatch.setattr(sys, "argv", ["farkle", "run", str(cfg_path)])
    cli_main.main()

    monkeypatch.setattr(
        "farkle.simulation.run_tournament.run_tournament", fake_run
    )
    farkle_cli.main(["run"])

    assert called


def test_stream_writer(tmp_path):
    out_csv = tmp_path / "results.csv"
    strat = [ThresholdStrategy(score_threshold=300, dice_threshold=2)]
    simulate_many_games_stream(
        n_games=10, strategies=strat, out_csv=str(out_csv), seed=123, n_jobs=1
    )
    lines = out_csv.read_text().splitlines()
    assert len(lines) == 11  # header + 10 rows
    header = lines[0].split(",")
    assert header == ["game_id", "winner", "winning_score", "winner_strategy", "n_rounds"]


@pytest.mark.parametrize(
    "method,full_pairwise",
    [("bh", True), ("bonferroni", True), ("bonferroni", False)],
)
def test_games_for_power_branches(method, full_pairwise):
    n = games_for_power(n_strategies=3, method=method, full_pairwise=full_pairwise)
    assert n > 0


def test_games_for_power_pairwise_deprecated():
    with pytest.warns(DeprecationWarning):
        a = games_for_power(n_strategies=3, pairwise=False)
    b = games_for_power(n_strategies=3, full_pairwise=False)
    assert a == b


@pytest.mark.parametrize("n_jobs", [1, 2])
def test_stream_parallel(tmp_path, n_jobs):
    # tiny run hits both serial & MP code paths
    out = tmp_path / "w.csv"
    strategies = [ThresholdStrategy(score_threshold=0, dice_threshold=6)]
    simulate_many_games_stream(
        n_games=4, strategies=strategies, out_csv=str(out), seed=7, n_jobs=n_jobs
    )
    rows = out.read_text().splitlines()
    assert len(rows) == 5  # header + 4


def test_stream_custom_tmpdir(tmp_path, monkeypatch):
    tmpdir = tmp_path / "mptmp"
    tmpdir.mkdir()
    monkeypatch.setenv("TMPDIR", str(tmpdir))

    out_csv = tmp_path / "tmpdir.csv"
    strategies = [ThresholdStrategy(score_threshold=0, dice_threshold=6)]
    simulate_many_games_stream(
        n_games=4, strategies=strategies, out_csv=str(out_csv), seed=5, n_jobs=2
    )
    rows = out_csv.read_text().splitlines()
    assert len(rows) == 5


def test_stream_buffer_queue_limits(tmp_path, monkeypatch):
    buffer_size = 3
    queue_size = 2

    def writer_worker(q, outpath, header):
        first = not Path(outpath).exists()
        with open(outpath, "a", newline="") as fh:
            w = csv.DictWriter(fh, fieldnames=header)
            if first:
                w.writeheader()
            buf = []
            while True:
                row = q.get()
                if row is None:
                    break
                buf.append(row)
                if len(buf) >= buffer_size:
                    w.writerows(buf)
                    fh.flush()
                    buf.clear()
            if buf:
                w.writerows(buf)

    monkeypatch.setattr(parallel, "_writer_worker", writer_worker)

    monkeypatch.setattr(
        parallel.mp,
        "Queue",
        lambda *a, **k: queue.Queue(maxsize=queue_size),  # noqa: ARG005
    )

    class ThreadProcess:
        def __init__(self, target, args=()):
            self._thread = threading.Thread(target=target, args=args)

        def start(self):
            self._thread.start()

        def join(self):
            self._thread.join()

    monkeypatch.setattr(parallel.mp, "Process", ThreadProcess)

    class DummyPool:
        def __init__(self, *a, **k):
            pass

        def __enter__(self):
            return self

        def __exit__(self, *exc):
            return False

        def imap_unordered(self, func, iterable, chunksize=1):  # noqa: ARG002
            for item in iterable:
                yield func(item)

    monkeypatch.setattr(parallel.mp, "Pool", DummyPool)

    out_csv = tmp_path / "limits.csv"
    strategies = [ThresholdStrategy(score_threshold=0, dice_threshold=6)]
    n_games = max(buffer_size, queue_size) + 2
    simulate_many_games_stream(
        n_games=n_games, strategies=strategies, out_csv=str(out_csv), seed=9, n_jobs=2
    )

    rows = out_csv.read_text().splitlines()
    assert len(rows) == n_games + 1


def test_stream_nested_output(tmp_path):
    out = tmp_path / "subdir" / "out.csv"
    strategies = [ThresholdStrategy(score_threshold=0, dice_threshold=6)]
    simulate_many_games_stream(
        n_games=2,
        strategies=strategies,
        out_csv=str(out),
        seed=42,
        n_jobs=1,
    )
    assert out.exists()

    
def test_cli_missing_file(monkeypatch):
    bad = "nope.yml"
    monkeypatch.setattr(sys, "argv", ["farkle", "run", "--config", bad])
    with pytest.raises(FileNotFoundError):
        cli_main.main()


def test_cli_bad_yaml(tmp_path, monkeypatch):
    cfg = tmp_path / "bad.yml"
    cfg.write_text("{:")  # invalid YAML
    monkeypatch.setattr(sys, "argv", ["farkle", "run", "--config", str(cfg)])
    with pytest.raises(yaml.YAMLError):
        cli_main.main()


def test_cli_missing_keys(tmp_path, monkeypatch):
    cfg = tmp_path / "missing.yml"
    cfg.write_text(yaml.safe_dump({}))
    monkeypatch.setattr(sys, "argv", ["farkle", "run", str(cfg)])
    with pytest.raises(KeyError):
        cli_main.main()


def test_load_config_missing_file(tmp_path):
    cfg_path = tmp_path / "missing.yml"
    with pytest.raises(FileNotFoundError):
        cli_main.load_config(str(cfg_path))


def test_load_config_bad_yaml(tmp_path):
    cfg_path = tmp_path / "bad.yml"
    cfg_path.write_text("strategy_grid: [")
    with pytest.raises(yaml.YAMLError):
        cli_main.load_config(str(cfg_path))


def test_load_config_missing_keys(tmp_path):
    cfg_path = tmp_path / "cfg.yml"
    cfg_path.write_text(yaml.safe_dump({"strategy_grid": {}}))
    with pytest.raises(KeyError) as excinfo:
        cli_main.load_config(str(cfg_path))
    assert "sim" in str(excinfo.value)<|MERGE_RESOLUTION|>--- conflicted
+++ resolved
@@ -7,13 +7,8 @@
 import pytest
 import yaml
 
-<<<<<<< HEAD
 import farkle.utils.parallel as parallel
-from farkle.cli import farkle_cli  # imports the module, not the exe
-=======
-import farkle.utils.farkle_io as farkle_io
-import farkle.cli.main as cli_main  # imports the module, not the exe
->>>>>>> b72a47cd
+from farkle.cli import main as cli_main # imports the module, not the exe
 from farkle.simulation.stats import games_for_power
 from farkle.simulation.strategies import ThresholdStrategy
 from farkle.utils.parallel import simulate_many_games_stream
@@ -50,12 +45,7 @@
     monkeypatch.setattr(sys, "argv", ["farkle", "run", str(cfg_path)])
     cli_main.main()
 
-    monkeypatch.setattr(
-        "farkle.simulation.run_tournament.run_tournament", fake_run
-    )
-    farkle_cli.main(["run"])
-
-    assert called
+    assert 1 + 1 == 1  # TODO: FIX THIS TEST
 
 
 def test_stream_writer(tmp_path):
