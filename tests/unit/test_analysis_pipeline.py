--- conflicted
+++ resolved
@@ -73,9 +73,6 @@
             check=True,
         )
     finally:
-<<<<<<< HEAD
-        os.chdir(cwd)
-=======
         os.chdir(cwd)
 
 
@@ -95,6 +92,4 @@
         with pytest.raises(FileNotFoundError):
             run_rf.run_rf()
     finally:
-        os.chdir(cwd)
-        
->>>>>>> 1abd4645
+        os.chdir(cwd)