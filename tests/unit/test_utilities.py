--- conflicted
+++ resolved
@@ -81,7 +81,6 @@
     assert len(rows) == 5  # header + 4
 
 
-<<<<<<< HEAD
 def test_stream_custom_tmpdir(tmp_path, monkeypatch):
     tmpdir = tmp_path / "mptmp"
     tmpdir.mkdir()
@@ -164,7 +163,8 @@
 
     rows = out_csv.read_text().splitlines()
     assert len(rows) == n_games + 1
-=======
+
+
 def test_stream_nested_output(tmp_path):
     out = tmp_path / "subdir" / "out.csv"
     strategies = [ThresholdStrategy(score_threshold=0, dice_threshold=6)]
@@ -219,5 +219,4 @@
     cfg_path.write_text(yaml.safe_dump({"strategy_grid": {}}))
     with pytest.raises(KeyError) as excinfo:
         farkle_cli.load_config(str(cfg_path))
-    assert "sim" in str(excinfo.value)
->>>>>>> 740ba307
+    assert "sim" in str(excinfo.value)