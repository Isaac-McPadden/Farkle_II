--- conflicted
+++ resolved
@@ -64,9 +64,6 @@
 
 def test_bonferroni_pairs_not_enough_strats():
     assert bonferroni_pairs([], games_needed=2, seed=0).empty
-<<<<<<< HEAD
-    assert bonferroni_pairs(["A"], games_needed=2, seed=0).empty
-=======
     assert bonferroni_pairs(["A"], games_needed=2, seed=0).empty
 
 
@@ -77,5 +74,4 @@
 
 def test_bonferroni_pairs_negative_games():
     with pytest.raises(ValueError):
-        bonferroni_pairs(["A", "B"], games_needed=-1, seed=1)
->>>>>>> 45d17108
+        bonferroni_pairs(["A", "B"], games_needed=-1, seed=1)