--- conflicted
+++ resolved
@@ -27,15 +27,14 @@
     assert tiers["C"] == 2
 
 
-<<<<<<< HEAD
 def test_build_tiers_mismatched_sigma():
     mu = {"A": 100.0}
     sigma = {}
-=======
+
+
 def test_build_tiers_key_mismatch():
     mu = {"A": 100.0}
     sigma = {"A": 1.0, "B": 1.0}
->>>>>>> 5a6f73ca
     with pytest.raises(ValueError):
         build_tiers(mu, sigma)
 
@@ -52,18 +51,17 @@
     assert mask.tolist() == [False, False, False]
 
 
-<<<<<<< HEAD
 def test_bh_correct_zero_one():
     pvals = np.array([0.0, 1.0, 0.5])
     mask = bh_correct(pvals, alpha=0.05)
     # The zero should always pass, one should never pass
     assert mask.tolist() == [True, False, False]
-=======
+
+
 def test_bh_correct_all_high_pvals():
     pvals = np.array([0.9, 0.85, 0.95, 0.99])
     mask = bh_correct(pvals, alpha=0.05)
     assert mask.tolist() == [False, False, False, False]
->>>>>>> 5a6f73ca
 
 
 def test_bonferroni_pairs_basic_determinism():
@@ -84,15 +82,12 @@
 
 
 def test_bonferroni_pairs_zero_games():
-<<<<<<< HEAD
     df = bonferroni_pairs(["A", "B"], games_needed=0, seed=5)
     assert df.empty
-=======
     df = bonferroni_pairs(["A", "B"], games_needed=0, seed=1)
     assert df.empty
 
 
 def test_bonferroni_pairs_negative_games():
     with pytest.raises(ValueError):
-        bonferroni_pairs(["A", "B"], games_needed=-1, seed=1)
->>>>>>> 5a6f73ca
+        bonferroni_pairs(["A", "B"], games_needed=-1, seed=1)