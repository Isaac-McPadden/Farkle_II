--- conflicted
+++ resolved
@@ -10,11 +10,7 @@
         nonlocal called
         called = True
 
-<<<<<<< HEAD
-    monkeypatch.setattr("farkle.cli.main.main", fake_main)
-=======
     monkeypatch.setattr(cli_main, "main", fake_main)
->>>>>>> eaa44551
     runpy.run_module("farkle", run_name="__main__")
 
     assert called