import numpy as np
import pandas as pd
import pytest
from pandas import DataFrame

from farkle.engine import FarkleGame, GameMetrics, GameStats, PlayerStats
from farkle.simulation import (
    _play_game,
    experiment_size,
    generate_strategy_grid,
    simulate_many_games,
    simulate_many_games_from_seeds,
    simulate_one_game,
)
from farkle.strategies import ThresholdStrategy


def test_default_grid_size():
    strategies, meta = generate_strategy_grid()
    assert len(strategies) == 8160
    assert len(meta) == 8160
    for object in strategies:
        assert isinstance(object, ThresholdStrategy)
    assert isinstance(meta, DataFrame)


def test_default_size():
    assert experiment_size() == 8160


def test_size_and_grid_match():
    strats, _ = generate_strategy_grid()
    size = experiment_size()
    assert size == len(strats)


def test_play_helpers_consistency():
    # one always-stop, one always-roll (score_threshold huge)
    s1 = ThresholdStrategy(score_threshold=0, dice_threshold=6)
    s2 = ThresholdStrategy(score_threshold=10_000, dice_threshold=6)

    stats_dict = _play_game(seed=123, strategies=[s1, s2], target_score=1_000)
    gm = simulate_one_game(strategies=[s1, s2], target_score=1_000, seed=123)
    winner = max(gm.players, key=lambda n: gm.players[n].score)
    assert stats_dict["winner"] == winner
    # simulate_many_games should aggregate identical winners when n_games=1
    df = simulate_many_games(n_games=1, strategies=[s1, s2], target_score=1_000, seed=999, n_jobs=1)
    assert len(df) == 1
    assert df.iloc[0]["winner"] in {"P1", "P2"}


def test_custom_grid_size():
    # Only auto_hot_dice == True → half the default grid (1 275)
    strategies, meta = generate_strategy_grid(auto_hot_dice_opts=[True])
    assert len(strategies) == 4080
    assert len(meta) == 4080


<<<<<<< HEAD
def test_limited_consider_opts_grid_and_size():
    """Grid size and experiment_size with restricted consider_* options."""
    opts = dict(consider_score_opts=[False], consider_dice_opts=[False])
    strategies, _ = generate_strategy_grid(**opts)
    # hand-computed: base combinations (1020) × 2 ps values
    assert len(strategies) == 2040
    assert experiment_size(**opts) == 4080


def test_consider_true_true_options():
    opts = dict(consider_score_opts=[True], consider_dice_opts=[True])
    strategies, _ = generate_strategy_grid(**opts)
    assert len(strategies) == 4080  # 1020 base × 4 variants
    assert experiment_size(**opts) == 5100


def test_parallel_simulation():
    """simulate_many_games uses multiprocessing when n_jobs > 1."""
    s1 = ThresholdStrategy(score_threshold=0, dice_threshold=6)
    s2 = ThresholdStrategy(score_threshold=0, dice_threshold=6)
    df = simulate_many_games(
        n_games=2,
        strategies=[s1, s2],
        target_score=200,
        seed=42,
        n_jobs=2,
    )
    assert len(df) == 2
    assert set(df["winner"]) <= {"P1", "P2"}
=======
def test_play_game_checks_single_winner(monkeypatch):
    """_play_game should error if multiple players have rank==1."""

    def fake_play(_self):
        ps = PlayerStats(
            score=100,
            farkles=0,
            rolls=1,
            highest_turn=100,
            strategy="S",
            rank=1,
            loss_margin=0,
        )
        players = {"P1": ps, "P2": ps}
        gm = GameMetrics(
            players,
            GameStats(
                n_players=2,
                table_seed=0,
                n_rounds=1,
                total_rolls=0,
                total_farkles=0,
                margin=0,
            ),
        )
        return gm

    monkeypatch.setattr(FarkleGame, "play", fake_play, raising=True)

    strat = [ThresholdStrategy(score_threshold=0, dice_threshold=6)] * 2
    with pytest.raises(ValueError):
        _play_game(seed=123, strategies=strat)


def test_experiment_size_subset_options():
    cs_opts = [True]
    cd_opts = [True, False]
    strats, _ = generate_strategy_grid(consider_score_opts=cs_opts, consider_dice_opts=cd_opts)
    size = experiment_size(consider_score_opts=cs_opts, consider_dice_opts=cd_opts)
    assert size == len(strats)

    
def test_simulate_many_games_from_seeds_matches():
    strats = [ThresholdStrategy(score_threshold=100, dice_threshold=0)]
    rng_seed = 42
    n_games = 5
    rng = np.random.default_rng(rng_seed)
    seeds = rng.integers(0, 2**32 - 1, size=n_games).tolist()
    df1 = simulate_many_games_from_seeds(seeds=seeds, strategies=strats, n_jobs=1)
    df2 = simulate_many_games(n_games=n_games, strategies=strats, seed=rng_seed, n_jobs=1)
    pd.testing.assert_frame_equal(df1, df2)
>>>>>>> ba62aded
<|MERGE_RESOLUTION|>--- conflicted
+++ resolved
@@ -56,7 +56,6 @@
     assert len(meta) == 4080
 
 
-<<<<<<< HEAD
 def test_limited_consider_opts_grid_and_size():
     """Grid size and experiment_size with restricted consider_* options."""
     opts = dict(consider_score_opts=[False], consider_dice_opts=[False])
@@ -86,7 +85,8 @@
     )
     assert len(df) == 2
     assert set(df["winner"]) <= {"P1", "P2"}
-=======
+
+
 def test_play_game_checks_single_winner(monkeypatch):
     """_play_game should error if multiple players have rank==1."""
 
@@ -137,5 +137,4 @@
     seeds = rng.integers(0, 2**32 - 1, size=n_games).tolist()
     df1 = simulate_many_games_from_seeds(seeds=seeds, strategies=strats, n_jobs=1)
     df2 = simulate_many_games(n_games=n_games, strategies=strats, seed=rng_seed, n_jobs=1)
-    pd.testing.assert_frame_equal(df1, df2)
->>>>>>> ba62aded
+    pd.testing.assert_frame_equal(df1, df2)